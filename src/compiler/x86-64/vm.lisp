;;;; miscellaneous VM definition noise for the x86-64

;;;; This software is part of the SBCL system. See the README file for
;;;; more information.
;;;;
;;;; This software is derived from the CMU CL system, which was
;;;; written at Carnegie Mellon University and released into the
;;;; public domain. The software is in the public domain and is
;;;; provided with absolutely no warranty. See the COPYING and CREDITS
;;;; files for more information.

(in-package "SB-VM")

;;;; register specs

;;; Observe that [R12 + displacement] needs an extra byte of encoding in
;;; certain addressing modes, as does [R13 + index]
;;;     49895B08         MOV [R11+8], RBX
;;;     49895C2408       MOV [R12+8], RBX
;;;     49895D08         MOV [R13+8], RBX
;;;     49891C03         MOV [R11+RAX], RBX
;;;     49891C04         MOV [R12+RAX], RBX
;;;     49895C0500       MOV [R13+RAX], RBX
;;; This is because 12 and 13 are equal-mod-8 to 4 and 5, the indices of RSP
;;; and RBP respectively, which have different behaviors in the ModRegR/M byte.
;;; So due to lack of perfectly orthogonal encodings, it would be slightly
;;; beneficial to hint to the register allocator that it should pick registers
;;; 12 and 13 only when all other registers are unavailable.
;;; And you might think that it should "work" simply to list the usable offsets
;;; in the SC in the order in which they should be chosen when the register
;;; allocator needs to pick the next available register, but unfortunately
;;; it does not work to do that, because it uses bitmaps from which to pick,
;;; and not an ordered list.

;;; A register that's never used by the code generator, and can therefore
;;; be used as an assembly temporary in cases where a VOP :TEMPORARY can't
;;; be used.
;;; This is only enabled for certain build configurations that need
;;; a scratch register in various random places.
#-ubsan (eval-when (:compile-toplevel :load-toplevel :execute)
          (defconstant global-temp-reg nil))
#+ubsan (progn (define-symbol-macro temp-reg-tn r11-tn)
               (defconstant global-temp-reg 11))

#+gs-seg
(progn
  ;; There is no permanent THREAD-TN. There are a few problems in trying
  ;; cleverly to make PSEUDO-ATOMIC agnostic of whether you're using a global
  ;; THREAD-TN or a local one (a global symbol macro vs. a let binding)
  ;; 1) ECL seems to think that it is an error to LET bind a global symbol macro.
  ;;    > (define-symbol-macro thread-tn 'wat)
  ;;    > (defun f (&optional (thread-tn thread-tn)) (format t "Hi: ~a~%" thread-tn))
  ;;    > (compile'f)
  ;;    ;;; Error:
  ;;    ;;;   * The constant THREAD-TN is being bound.
  ;; 2) It actually doesn't completely work completely anyway,
  ;;    because pseudo-atomic needs to know not to use a segment override,
  ;;    and TNs don't indicate a memory segment.
  ;; While the second problem could be solved, the first can't,
  ;; and it's not clear to me whether ECL is wrong to say it's an error,
  ;; or SBCL is remiss in choosing not to style-warn (which would annoy me
  ;; for that reason).
  ;; So we wire the thread structure to r15 within some vops when convenient.
  ;; Wiring to r15 is not strictly necessary, but I want to see if sb-aprof
  ;; can be made to work slightly easier regardless of #+gs-seg.
  ;; And with 15 being the highest register number, it is the least likely
  ;; to be picked by the register allocator for anything else.
  ;; Additionally I'd like to have an optimization pass that avoids reloading
  ;; r15 when consecutive allocation sequences occur in straight-line code.
  (define-symbol-macro thread-segment-reg :gs)
  (define-symbol-macro thread-reg nil))
#-gs-seg
(progn
  (define-symbol-macro thread-segment-reg :cs)
  ;; r13 is preferable to r12 because 12 is an alias of 4 in ModRegRM, which
  ;; implies use of a SIB byte with no index register for fixed displacement.
  (define-symbol-macro thread-reg 13)
  (define-symbol-macro thread-tn r13-tn))

;;; Kludge needed for decoding internal error args - we assume that the
;;; shadow memory is pointed to by this register (RAX).
(defconstant msan-temp-reg-number 0)

;;; The encoding anomaly for r12 makes it a perfect choice for the card table base.
;;; It will never be used with a constant displacement.
(define-symbol-macro card-table-reg 12)
(define-symbol-macro gc-card-table-reg-tn r12-tn)
(define-symbol-macro card-index-mask (make-fixup nil :gc-barrier))

(macrolet ((defreg (name offset size)
             (declare (ignore size))
             `(eval-when (:compile-toplevel :load-toplevel :execute)
                    ;; EVAL-WHEN is necessary because stuff like #.EAX-OFFSET
                    ;; (in the same file) depends on compile-time evaluation
                    ;; of the DEFCONSTANT. -- AL 20010224
                (defconstant ,(symbolicate name "-OFFSET") ,offset)))
           (defregset (name &rest regs)
             ;; FIXME: this would be DEFCONSTANT-EQX were it not
             ;; for all the style-warnings about earmuffs on a constant.
             `(defglobal ,name
                  (list ,@(mapcar (lambda (name)
                                    (symbolicate name "-OFFSET"))
                                  regs))))
           ;; Define general-purpose regs in a more concise way, as we seem
           ;; to (redundantly) want each register's offset for dword and qword
           ;; even though the value of the constant is the same.
           ;; We don't need constants for the byte- or word-sized offsets.
           (define-gprs (want-offsets offsets-list names array)
             `(progn
                (defconstant-eqx ,names ,array #'equalp)
                ;; We need the constants evaluable because of the DEFGLOBAL
                ;; which is needed because of forms such as #.*qword-regs*
                (eval-when (:compile-toplevel :load-toplevel :execute)
                  ,@(when want-offsets
                      (let ((i -1))
                        (map 'list
                             (lambda (x)
                               `(defconstant ,(symbolicate x "-OFFSET") ,(incf i)))
                             array))))
                (defglobal ,offsets-list
                    (remove-if (lambda (x)
                                 (member x `(,global-temp-reg ; if there is one
                                             ,thread-reg      ; if using a GPR
                                             ,card-table-reg
                                             ,rsp-offset
                                             ,rbp-offset)))
                               (loop for i below 16 collect i))))))

  (define-gprs t *qword-regs* +qword-register-names+
    #("RAX" "RCX" "RDX" "RBX" "RSP" "RBP" "RSI" "RDI"
      "R8"  "R9"  "R10" "R11" "R12" "R13" "R14" "R15"))
  (define-gprs nil *dword-regs* +dword-register-names+
    #("EAX" "ECX" "EDX"  "EBX"  "ESP"  "EBP"  "ESI"  "EDI"
      "R8D" "R9D" "R10D" "R11D" "R12D" "R13D" "R14D" "R15D"))
  (define-gprs nil *word-regs* +word-register-names+
    #("AX"  "CX"  "DX"   "BX"   "SP"   "BP"   "SI"   "DI"
      "R8W" "R9W" "R10W" "R11W" "R12W" "R13W" "R14W" "R15W"))
  ;; High-byte ("h") registers are not generally used on AMD64,
  ;; since they can't be encoded in an instruction that has a REX-prefix,
  ;; but we can sometimes use them.
  (define-gprs nil *byte-regs* +byte-register-names+
    #("AL"  "CL"  "DL"   "BL"   "SPL"  "BPL"  "SIL"  "DIL"
      "R8B" "R9B" "R10B" "R11B" "R12B" "R13B" "R14B" "R15B"
      "AH" "CH" "DH" "BH"))

  ;; floating point registers
  (defreg float0 0 :float)
  (defreg float1 1 :float)
  (defreg float2 2 :float)
  (defreg float3 3 :float)
  (defreg float4 4 :float)
  (defreg float5 5 :float)
  (defreg float6 6 :float)
  (defreg float7 7 :float)
  (defreg float8 8 :float)
  (defreg float9 9 :float)
  (defreg float10 10 :float)
  (defreg float11 11 :float)
  (defreg float12 12 :float)
  (defreg float13 13 :float)
  (defreg float14 14 :float)
  (defreg float15 15 :float)
  (defregset *float-regs* float0 float1 float2 float3 float4 float5 float6 float7
             float8 float9 float10 float11 float12 float13 float14 float15)

  ;; registers used to pass arguments
  ;;
  ;; the number of arguments/return values passed in registers
  (defconstant  register-arg-count 3)
  ;; names and offsets for registers used to pass arguments
  (eval-when (:compile-toplevel :load-toplevel :execute)
    (defparameter *register-arg-names* '(rdx rdi rsi)))
  (defregset    *register-arg-offsets* rdx rdi rsi)
  #-win32
  (defregset    *c-call-register-arg-offsets* rdi rsi rdx rcx r8 r9)
  #+win32
  (defregset    *c-call-register-arg-offsets* rcx rdx r8 r9)
  (defregset *descriptor-args* rdx rdi rsi rbx rcx r8 r9 r10 r14 r15))

;;;; SB definitions

(!define-storage-bases
(define-storage-base registers :finite :size 16)

(define-storage-base float-registers :finite :size 16)

;;; Start from 2, for the old RBP (aka OCFP) and return address
(define-storage-base stack :unbounded :size 2 :size-increment 1)
(define-storage-base constant :non-packed)
(define-storage-base immediate-constant :non-packed)
(define-storage-base noise :unbounded :size 2)
)

;;;; SC definitions

(eval-when (:compile-toplevel :execute)
(defparameter *storage-class-defs* '(
  ;; non-immediate constants in the constant pool
  (constant constant)

  (fp-single-zero immediate-constant)
  (fp-double-zero immediate-constant)
  (fp-complex-single-zero immediate-constant)
  (fp-complex-double-zero immediate-constant)

  (fp-single-immediate immediate-constant)
  (fp-double-immediate immediate-constant)
  (fp-complex-single-immediate immediate-constant)
  (fp-complex-double-immediate immediate-constant)

  #+sb-simd-pack (int-sse-immediate immediate-constant)
  #+sb-simd-pack (double-sse-immediate immediate-constant)
  #+sb-simd-pack (single-sse-immediate immediate-constant)
  #+sb-simd-pack-256 (int-avx2-immediate immediate-constant)
  #+sb-simd-pack-256 (double-avx2-immediate immediate-constant)
  #+sb-simd-pack-256 (single-avx2-immediate immediate-constant)
  #+sb-simd-pack-512 (int-avx512-immediate immediate-constant)
  #+sb-simd-pack-512 (double-avx512-immediate immediate-constant)
  #+sb-simd-pack-512 (single-avx512-immediate immediate-constant)
  (immediate immediate-constant)

  ;;
  ;; the stacks
  ;;

  ;; the control stack
  (control-stack stack)                 ; may be pointers, scanned by GC

  ;; the non-descriptor stacks
  (signed-stack stack)                  ; (signed-byte 64)
  (unsigned-stack stack)                ; (unsigned-byte 64)
  (character-stack stack)               ; non-descriptor characters.
  (sap-stack stack)                     ; System area pointers.
  (single-stack stack)                  ; single-floats
  (double-stack stack)
  (complex-single-stack stack)  ; complex-single-floats
  (complex-double-stack stack :element-size 2)  ; complex-double-floats
  #+sb-simd-pack
  (int-sse-stack stack :element-size 2)
  #+sb-simd-pack
  (double-sse-stack stack :element-size 2)
  #+sb-simd-pack
  (single-sse-stack stack :element-size 2)
  #+sb-simd-pack-256
  (int-avx2-stack stack :element-size 4)
  #+sb-simd-pack-256
  (double-avx2-stack stack :element-size 4)
  #+sb-simd-pack-256
  (single-avx2-stack stack :element-size 4)
  #+sb-simd-pack-512
  (int-avx512-stack stack :element-size 8)
  #+sb-simd-pack-512
  (double-avx512-stack stack :element-size 8)
  #+sb-simd-pack-512
  (single-avx512-stack stack :element-size 8)

  ;;
  ;; magic SCs
  ;;

  (ignore-me noise)

  ;;
  ;; things that can go in the integer registers
  ;;

  ;; On the X86, we don't have to distinguish between descriptor and
  ;; non-descriptor registers, because of the conservative GC.
  ;; Therefore, we use different scs only to distinguish between
  ;; descriptor and non-descriptor values and to specify size.

  ;; immediate descriptor objects. Don't have to be seen by GC, but nothing
  ;; bad will happen if they are. (fixnums, characters, header values, etc).
  (any-reg registers
           :locations #.*qword-regs*
           :constant-scs (immediate)
           :save-p t
           :alternate-scs (control-stack))

  ;; pointer descriptor objects -- must be seen by GC
  (descriptor-reg registers
                  :locations #.*qword-regs*
                  :constant-scs (constant immediate)
                  :save-p t
                  :alternate-scs (control-stack))

  ;; non-descriptor characters
  (character-reg registers
                 :locations #.*qword-regs*
                 :constant-scs (immediate)
                 :save-p t
                 :alternate-scs (character-stack))

  ;; non-descriptor SAPs (arbitrary pointers into address space)
  (sap-reg registers
           :locations #.*qword-regs*
           :constant-scs (immediate)
           :save-p t
           :alternate-scs (sap-stack))

  ;; non-descriptor (signed or unsigned) numbers
  (signed-reg registers
              :locations #.*qword-regs*
              :constant-scs (immediate)
              :save-p t
              :alternate-scs (signed-stack))
  (unsigned-reg registers
                :locations #.*qword-regs*
                :constant-scs (immediate)
                :save-p t
                :alternate-scs (unsigned-stack))

  ;; non-descriptor SINGLE-FLOATs
  (single-reg float-registers
              :locations #.*float-regs*
              :constant-scs (fp-single-zero fp-single-immediate)
              :save-p t
              :alternate-scs (single-stack))

  ;; non-descriptor DOUBLE-FLOATs
  (double-reg float-registers
              :locations #.*float-regs*
              :constant-scs (fp-double-zero fp-double-immediate)
              :save-p t
              :alternate-scs (double-stack))

  (complex-single-reg float-registers
                      :locations #.*float-regs*
                      :constant-scs (fp-complex-single-zero fp-complex-single-immediate)
                      :save-p t
                      :alternate-scs (complex-single-stack))

  (complex-double-reg float-registers
                      :locations #.*float-regs*
                      :constant-scs (fp-complex-double-zero fp-complex-double-immediate)
                      :save-p t
                      :alternate-scs (complex-double-stack))

  ;; temporary only
  #+sb-simd-pack
  (sse-reg float-registers
           :locations #.*float-regs*)
  ;; regular values
  #+sb-simd-pack
  (int-sse-reg float-registers
               :locations #.*float-regs*
               :constant-scs (int-sse-immediate)
               :save-p t
               :alternate-scs (int-sse-stack))
  #+sb-simd-pack
  (double-sse-reg float-registers
                  :locations #.*float-regs*
                  :constant-scs (double-sse-immediate)
                  :save-p t
                  :alternate-scs (double-sse-stack))
  #+sb-simd-pack
  (single-sse-reg float-registers
                  :locations #.*float-regs*
                  :constant-scs (single-sse-immediate)
                  :save-p t
                  :alternate-scs (single-sse-stack))
  (ymm-reg float-registers :locations #.*float-regs*)
  ;; These next 3 should probably be named to YMM-{INT,SINGLE,DOUBLE}-REG
  ;; but I think there are 3rd-party libraries that expect these names.
  #+sb-simd-pack-256
  (int-avx2-reg float-registers
               :locations #.*float-regs*
               :constant-scs (int-avx2-immediate)
               :save-p t
               :alternate-scs (int-avx2-stack))
  #+sb-simd-pack-256
  (double-avx2-reg float-registers
                  :locations #.*float-regs*
                  :constant-scs (double-avx2-immediate)
                  :save-p t
                  :alternate-scs (double-avx2-stack))
  #+sb-simd-pack-256
  (single-avx2-reg float-registers
                  :locations #.*float-regs*
                  :constant-scs (single-avx2-immediate)
                  :save-p t
                  :alternate-scs (single-avx2-stack))
  (zmm-reg float-registers :locations #.*float-regs*)
  #+sb-simd-pack-512
  (int-avx512-reg float-registers
               :locations #.*float-regs*
               :constant-scs (int-avx512-immediate)
               :save-p t
               :alternate-scs (int-avx512-stack))
  #+sb-simd-pack-512
  (double-avx512-reg float-registers
                  :locations #.*float-regs*
                  :constant-scs (double-avx512-immediate)
                  :save-p t
                  :alternate-scs (double-avx512-stack))
  #+sb-simd-pack-512
  (single-avx512-reg float-registers
                  :locations #.*float-regs*
                  :constant-scs (single-avx512-immediate)
                  :save-p t
                  :alternate-scs (single-avx512-stack))

  (catch-block stack :element-size catch-block-size)
  (unwind-block stack :element-size unwind-block-size)))

(defparameter *qword-sc-names*
  '(any-reg descriptor-reg sap-reg signed-reg unsigned-reg control-stack
    signed-stack unsigned-stack sap-stack single-stack
    character-reg character-stack constant))
;;; added by jrd. I guess the right thing to do is to treat floats
;;; as a separate size...
;;;
;;; These are used to (at least) determine operand size.
(defparameter *float-sc-names* '(single-reg))
(defparameter *double-sc-names* '(double-reg double-stack))
(defparameter *complex-sc-names* '(complex-single-reg complex-single-stack
                                   complex-double-reg complex-double-stack))
#+sb-simd-pack
(defparameter *oword-sc-names* '(sse-reg int-sse-reg single-sse-reg double-sse-reg
                                 int-sse-stack single-sse-stack double-sse-stack))
#+sb-simd-pack-256
(defparameter *hword-sc-names* '(ymm-reg int-avx2-reg single-avx2-reg double-avx2-reg
                                 int-avx2-stack single-avx2-stack double-avx2-stack))
#+sb-simd-pack-512
(defparameter *zword-sc-names* '(zmm-reg int-avx512-reg single-avx512-reg double-avx512-reg
                                 int-avx512-stack single-avx512-stack double-avx512-stack))
) ; EVAL-WHEN
(!define-storage-classes
  . #.(mapcar (lambda (class-spec)
                (let ((size
                        (case (car class-spec)
                          #+sb-simd-pack
                          (#.*oword-sc-names*   :oword)
                          #+sb-simd-pack-256
                          (#.*hword-sc-names*   :hword)
                          #+sb-simd-pack-512
                          (#.*zword-sc-names*   :zword)
                          (#.*qword-sc-names*   :qword)
                          (#.*float-sc-names*   :float)
                          (#.*double-sc-names*  :double)
                          (#.*complex-sc-names* :complex))))
                  (append class-spec (if size (list :operand-size size)))))
              *storage-class-defs*))

;;;; miscellaneous TNs for the various registers

(macrolet ((def-gpr-tns (sc-name name-array &aux (i -1))
             `(progn
                ,@(map 'list
                       (lambda (reg-name)
                         `(define-load-time-global ,(symbolicate reg-name "-TN")
                              (make-random-tn :kind :normal
                                              :sc (sc-or-lose ',sc-name)
                                              :offset ,(incf i))))
                       (symbol-value name-array))))
           (def-fpr-tns (sc-name &rest reg-names)
             (collect ((forms))
               (dolist (reg-name reg-names `(progn ,@(forms)))
                 (let ((tn-name (symbolicate reg-name "-TN"))
                       (offset-name (symbolicate reg-name "-OFFSET")))
                   (forms `(define-load-time-global ,tn-name
                               (make-random-tn :kind :normal
                                               :sc (sc-or-lose ',sc-name)
                                               :offset ,offset-name))))))))
  (def-gpr-tns unsigned-reg +qword-register-names+)
  ;; RIP is not an addressable register, but this global var acts as
  ;; a moniker for it in an effective address so that the EA structure
  ;; does not need to accept a symbol (such as :RIP) for the base reg.
  ;; Because there is no :OFFSET, unanticipated use will be caught.
  (define-load-time-global rip-tn
      (make-random-tn :kind :normal :sc (sc-or-lose 'unsigned-reg)))
  (def-fpr-tns single-reg
      float0 float1 float2 float3 float4 float5 float6 float7
      float8 float9 float10 float11 float12 float13 float14 float15))

;;; Return true if THING is a general-purpose register TN.
(defun gpr-tn-p (thing)
  (and (tn-p thing)
       (eq (sb-name (sc-sb (tn-sc thing))) 'registers)))
;;; Return true if THING is an XMM register TN.
(defun xmm-tn-p (thing)
  (and (tn-p thing)
       (eq (sb-name (sc-sb (tn-sc thing))) 'float-registers)))
;;; Return true if THING is on the stack (in whatever storage class).
(defun stack-tn-p (thing)
  (and (tn-p thing)
       (eq (sb-name (sc-sb (tn-sc thing))) 'stack)))

;;; TNs for registers used to pass arguments
;;; This can't be a DEFCONSTANT-EQX, for a similar reason to above, but worse.
;;; Among the problems, RECEIVE-UNKNOWN-VALUES uses (FIRST *REGISTER-ARG-TNS*)
;;; and so the compiler knows that the object is constant and wants to dump it
;;; as such; it has no name, so it's not even reasonable to expect it to
;;; use the corresponding object in RDX-TN.
(define-load-time-global *register-arg-tns*
  (mapcar (lambda (register-arg-name)
            (symbol-value (symbolicate register-arg-name "-TN")))
          *register-arg-names*))

#-sb-xc-host
(defun pseudostatic-immobile-symbol-p (symbol)
  (and (immobile-space-obj-p symbol)
       (= (generation-of symbol) +pseudo-static-generation+)))

;;; If value can be represented as an immediate constant, then return
;;; the appropriate SC number, otherwise return NIL.
(defun immediate-constant-sc (value)
  (typecase value
    ((or (integer #.most-negative-fixnum #.most-positive-fixnum)
         character)
     immediate-sc-number)
    (symbol ; Symbols in static and immobile space are immediate
     (when (or ;; With #+immobile-symbols, all symbols are in immobile-space.
               ;; And the cross-compiler always uses immobile-space if enabled.
               #+(or immobile-symbols (and immobile-space sb-xc-host)) t

               ;; Otherwise, if #-immobile-symbols, and the symbol is pseudostatic
               ;; in immobile space, it is an immediate value.
               ;; If compiling to memory, the symbol's address alone suffices.
               #+(and (not sb-xc-host) immobile-space (not immobile-symbols))
               (or (pseudostatic-immobile-symbol-p value)
                   (locally (declare (notinline sb-c::producing-fasl-file))
                     (and (not (sb-c::producing-fasl-file))
                          (immobile-space-obj-p value))))

               (static-symbol-p value))
       immediate-sc-number))
    #+metaspace (sb-vm:layout (bug "Can't reference layout as a constant"))
    #+(and immobile-space (not metaspace)) (wrapper immediate-sc-number)
    (single-float
       (if (eql value $0f0) fp-single-zero-sc-number fp-single-immediate-sc-number))
    (double-float
       (if (eql value $0d0) fp-double-zero-sc-number fp-double-immediate-sc-number))
    ((complex single-float)
       (if (eql value (complex $0f0 $0f0))
            fp-complex-single-zero-sc-number
            fp-complex-single-immediate-sc-number))
    ((complex double-float)
       (if (eql value (complex $0d0 $0d0))
            fp-complex-double-zero-sc-number
            fp-complex-double-immediate-sc-number))
    #+(and sb-simd-pack (not sb-xc-host))
    (simd-pack
     (typecase value
       ((simd-pack double-float) double-sse-immediate-sc-number)
       ((simd-pack single-float) single-sse-immediate-sc-number)
       (t int-sse-immediate-sc-number)))
    #+(and sb-simd-pack-256 (not sb-xc-host))
<<<<<<< HEAD
    (simd-pack-256 int-avx2-immediate-sc-number)
    #+(and sb-simd-pack-512 (not sb-xc-host))
    ((simd-pack-512 double-float) double-avx512-immediate-sc-number)
    #+(and sb-simd-pack-512 (not sb-xc-host))
    ((simd-pack-512 single-float) single-avx512-immediate-sc-number)
    #+(and sb-simd-pack-512 (not sb-xc-host))
    (simd-pack-512 int-avx512-immediate-sc-number)))
=======
    (simd-pack-256
     (typecase value
       ((simd-pack-256 double-float) double-avx2-immediate-sc-number)
       ((simd-pack-256 single-float) single-avx2-immediate-sc-number)
       (t int-avx2-immediate-sc-number)))))
>>>>>>> eb76e634

(defun boxed-immediate-sc-p (sc)
  (eql sc immediate-sc-number))

(defun encode-value-if-immediate (tn &optional (tag t))
  (if (sc-is tn immediate)
      (let ((val (tn-value tn)))
        (etypecase val
          (integer  (if tag (fixnumize val) val))
          (symbol   (if (static-symbol-p val)
                        (+ nil-value (static-symbol-offset val))
                        (make-fixup val :immobile-symbol)))
          #+(and immobile-space (not metaspace))
          (wrapper
           (make-fixup val :layout))
          (character (if tag
                         (logior (ash (char-code val) n-widetag-bits)
                                 character-widetag)
                         (char-code val)))
          (single-float
           (let ((bits (single-float-bits val)))
             (if tag
                 (dpb bits (byte 32 32) single-float-widetag)
                 bits)))))
      tn))

;;;; miscellaneous function call parameters

;;; Offsets of special stack frame locations relative to RBP.
;;;
;;; Consider the standard prologue PUSH RBP; MOV RBP, RSP: the return
;;; address is at RBP+8, the old control stack frame pointer is at
;;; RBP, the magic 3rd slot is at RBP-8. Then come the locals from
;;; RBP-16 on.
(defconstant return-pc-save-offset 0)
(defconstant ocfp-save-offset 1)
;;; Let SP be the stack pointer before CALLing, and FP is the frame
;;; pointer after the standard prologue. SP +
;;; FRAME-WORD-OFFSET(SP->FP-OFFSET + I) = FP + FRAME-WORD-OFFSET(I).
(defconstant sp->fp-offset 2)

(declaim (inline frame-word-offset))
(defun frame-word-offset (index)
  (- (1- index)))

(declaim (inline frame-byte-offset))
(defun frame-byte-offset (index)
  (* (frame-word-offset index) n-word-bytes))

;;; This is used by the debugger.
(defconstant single-value-return-byte-offset 3)

;;; This function is called by debug output routines that want a pretty name
;;; for a TN's location. It returns a thing that can be printed with PRINC.
(defun location-print-name (tn)
  (declare (type tn tn))
  (let* ((sc (tn-sc tn))
         (sb (sb-name (sc-sb sc)))
         (offset (tn-offset tn)))
    (ecase sb
      (registers
       (concatenate 'string
                    (reg-name (tn-reg tn))
                    (case (sc-name (tn-sc tn))
                      (descriptor-reg "(d)")
                      (any-reg "(a)")
                      (unsigned-reg "(u)")
                      (signed-reg "(s)")
                      (sap-reg "(p)")
                      (t "(?)"))))
      (float-registers (format nil "FLOAT~D" offset))
      (stack (format nil "S~D" offset))
      (constant (format nil "Const~D" offset))
      (immediate-constant "Immed")
      (noise (symbol-name (sc-name sc))))))

(defconstant nargs-offset rcx-offset)
(defconstant cfp-offset rbp-offset) ; pfw - needed by stuff in /code

(defun combination-implementation-style (node)
  (declare (type sb-c::combination node))
  (flet ((valid-funtype (args result)
           (sb-c::valid-fun-use node
                                (sb-c::specifier-type
                                 `(function ,args ,result)))))
    (case (sb-c::combination-fun-source-name node)
      (logtest
       (cond
         ((or (valid-funtype '(fixnum fixnum) '*)
              ;; todo: nothing prevents this from testing an unsigned word against
              ;; a signed word, except for the mess of VOPs it would demand
              (valid-funtype '((signed-byte 64) (signed-byte 64)) '*)
              (valid-funtype '((unsigned-byte 64) (unsigned-byte 64)) '*))
          (values :maybe nil))
         (t
          (values :default nil))))
      (logbitp
       (if (or
            (valid-funtype '((mod 64) word) '*)
            (valid-funtype '((mod 64) signed-word) '*))
           (values :transform '(lambda (index integer) (%logbitp index integer)))
           (values :default nil)))
      (t
       (values :default nil)))))

(defvar *register-names* +qword-register-names+)

(defmacro unbound-marker-bits ()
  (logior (+ sb-vm:static-space-start #x100) unbound-marker-widetag))

;;; See WRITE-FUNINSTANCE-PROLOGUE in x86-64-vm.
;;; There are 4 bytes available in the imm32 operand of a dummy MOV instruction.
;;; (It's a valid instruction on the theory that illegal opcodes might cause
;;; the decode stage in the CPU to behave suboptimally)
(defmacro compact-fsc-instance-hash (fin)
  `(sap-ref-32 (int-sap (get-lisp-obj-address ,fin))
               (+ (ash 3 word-shift) 4 (- fun-pointer-lowtag))))<|MERGE_RESOLUTION|>--- conflicted
+++ resolved
@@ -549,21 +549,17 @@
        ((simd-pack single-float) single-sse-immediate-sc-number)
        (t int-sse-immediate-sc-number)))
     #+(and sb-simd-pack-256 (not sb-xc-host))
-<<<<<<< HEAD
-    (simd-pack-256 int-avx2-immediate-sc-number)
-    #+(and sb-simd-pack-512 (not sb-xc-host))
-    ((simd-pack-512 double-float) double-avx512-immediate-sc-number)
-    #+(and sb-simd-pack-512 (not sb-xc-host))
-    ((simd-pack-512 single-float) single-avx512-immediate-sc-number)
-    #+(and sb-simd-pack-512 (not sb-xc-host))
-    (simd-pack-512 int-avx512-immediate-sc-number)))
-=======
     (simd-pack-256
      (typecase value
        ((simd-pack-256 double-float) double-avx2-immediate-sc-number)
        ((simd-pack-256 single-float) single-avx2-immediate-sc-number)
-       (t int-avx2-immediate-sc-number)))))
->>>>>>> eb76e634
+       (t int-avx2-immediate-sc-number)))
+    #+(and sb-simd-pack-512 (not sb-xc-host))
+    (simd-pack-512
+     (typecase value
+       ((simd-pack-512 double-float) double-avx512-immediate-sc-number)
+       ((simd-pack-512 single-float) single-avx512-immediate-sc-number)
+       (t int-avx512-immediate-sc-number)))))
 
 (defun boxed-immediate-sc-p (sc)
   (eql sc immediate-sc-number))
