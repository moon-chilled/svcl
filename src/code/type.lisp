;;;; This file contains the definition of non-CLASS types (e.g.
;;;; subtypes of interesting BUILT-IN-CLASSes) and the interfaces to
;;;; the type system. Common Lisp type specifiers are parsed into a
;;;; somewhat canonical internal type representation that supports
;;;; type union, intersection, etc.

;;;; This software is part of the SBCL system. See the README file for
;;;; more information.
;;;;
;;;; This software is derived from the CMU CL system, which was
;;;; written at Carnegie Mellon University and released into the
;;;; public domain. The software is in the public domain and is
;;;; provided with absolutely no warranty. See the COPYING and CREDITS
;;;; files for more information.

(in-package "SB-KERNEL")

(!begin-collecting-cold-init-forms)

;;; ### Remaining incorrectnesses:
;;;
;;; There are all sorts of nasty problems with open bounds on FLOAT
;;; types (and probably FLOAT types in general.)

;;; This condition is signalled whenever we make a UNKNOWN-TYPE so that
;;; compiler warnings can be emitted as appropriate.
(define-condition parse-unknown-type (condition)
  ((specifier :reader parse-unknown-type-specifier :initarg :specifier))
  (:default-initargs
   :specifier (missing-arg)))

;;; This condition is signalled whenever we encounter a type (DEFTYPE,
;;; structure, condition, class) that has been marked as deprecated.
(define-condition parse-deprecated-type (condition)
  ((specifier :reader parse-deprecated-type-specifier :initarg :specifier))
  (:default-initargs
   :specifier (missing-arg)))

;;; For-effect-only variant of CHECK-DEPRECATED-THING for
;;; type-specifiers that descends into compound type-specifiers.
(defun sb-impl::%check-deprecated-type (type-specifier)
  (let ((seen '()))
    ;; KLUDGE: we have to use SPECIFIER-TYPE to sanely traverse
    ;; TYPE-SPECIFIER and detect references to deprecated types. But
    ;; then we may have to drop its cache to get the
    ;; PARSE-DEPRECATED-TYPE condition when TYPE-SPECIFIER is parsed
    ;; again later.
    ;;
    ;; Proper fix would be a
    ;;
    ;;   walk-type function type-specifier
    ;;
    ;; mechanism that could drive VALUES-SPECIFIER-TYPE but also
    ;; things like this function.
    (block nil
      (handler-bind
          ((parse-deprecated-type
             (lambda (condition)
               (let ((type-specifier (parse-deprecated-type-specifier condition)))
                 (aver (symbolp type-specifier))
                 (unless (memq type-specifier seen)
                   (push type-specifier seen)
                   (check-deprecated-thing 'type type-specifier)))))
           ((or error parse-unknown-type)
             (lambda (condition)
               (declare (ignore condition))
               (return))))
        (specifier-type type-specifier)))))

(defun check-slot-type-specifier (specifier slot-name context)
  ;; This signals an error for malformed type specifiers and
  ;; deprecation warnings for deprecated types but does nothing for
  ;; unknown types.
  (with-current-source-form (specifier)
    (handler-case
        (and (specifier-type specifier)
             (sb-impl::%check-deprecated-type specifier))
      (parse-unknown-type (c)
        (when (typep specifier '(cons (eql quote)))
          (signal c)))
      (error (condition)
        (destructuring-bind (operator . class-name) context
          (sb-c:compiler-warn "Invalid :TYPE for slot ~S in ~S ~S: ~A."
                              slot-name operator class-name condition))))))

(defun maybe-reparse-specifier (type)
  (when (unknown-type-p type)
    (let* ((spec (unknown-type-specifier type))
           (name (if (consp spec)
                     (car spec)
                     spec)))
      (when (info :type :kind name)
        (let ((new-type (specifier-type spec)))
          (unless (unknown-type-p new-type)
            new-type))))))

;;; Evil macro.
(defmacro maybe-reparse-specifier! (type)
  (aver (symbolp type))
  (with-unique-names (new-type)
    `(let ((,new-type (maybe-reparse-specifier ,type)))
       (when ,new-type
         (setf ,type ,new-type)
         t))))

;;; These functions are used as method for types which need a complex
;;; subtypep method to handle some superclasses, but cover a subtree
;;; of the type graph (i.e. there is no simple way for any other type
;;; class to be a subtype.) There are always still complex ways,
;;; namely UNION and MEMBER types, so we must give TYPE1's method a
;;; chance to run, instead of immediately returning NIL, T.
(defun delegate-complex-subtypep-arg2 (type1 type2)
  (let ((subtypep-arg1
         (type-class-complex-subtypep-arg1 (type-class type1))))
    (if subtypep-arg1
        (funcall subtypep-arg1 type1 type2)
        (values nil t))))
(defun delegate-complex-intersection2 (type1 type2)
  (let ((method (type-class-complex-intersection2 (type-class type1))))
    (if (and method (not (eq method #'delegate-complex-intersection2)))
        (funcall method type2 type1)
        (hierarchical-intersection2 type1 type2))))

(defun map-type (function ctype)
  (declare (type (or ctype null) ctype)
           (dynamic-extent function))
  (named-let %map ((type ctype))
    (funcall function type)
    (typecase type
      (compound-type
       (mapc #'%map (compound-type-types type)))
      (negation-type (%map (negation-type-type type)))
      (cons-type
       (%map (cons-type-car-type type))
       (%map (cons-type-cdr-type type)))
      (array-type
       (%map (array-type-element-type type)))
      (constant-type
       (%map (constant-type-type type)))
      (args-type
       (mapc #'%map (args-type-required type))
       (mapc #'%map (args-type-optional type))
       (when (args-type-rest type)
         (%map (args-type-rest type)))
       (mapc (lambda (x) (%map (key-info-type x)))
             (args-type-keywords type))
       (when (fun-type-p type)
         (%map (fun-type-returns type))))))
  nil)

(defun replace-hairy-type (type)
  (if (contains-hairy-type-p type)
      (typecase type
        (hairy-type *universal-type*)
        (intersection-type (%type-intersection
                            (mapcar #'replace-hairy-type (intersection-type-types type))))
        (union-type (%type-union
                     (mapcar #'replace-hairy-type (union-type-types type))))
        (negation-type
         (let ((new (replace-hairy-type (negation-type-type type))))
           (if (eq new *universal-type*)
               new
               (type-negation new))))
        (t
         *universal-type*))
      type))

;; Similar to (NOT CONTAINS-UNKNOWN-TYPE-P), but report that (SATISFIES F)
;; is not a testable type unless F is currently bound.
(defun testable-type-p (ctype)
  (unless (contains-hairy-type-p ctype)
    (return-from testable-type-p t))
  (map-type
   (lambda (ctype)
     (typecase ctype
       (unknown-type
        (return-from testable-type-p nil)) ; must precede HAIRY because an unknown is HAIRY
       (hairy-type
        (let ((spec (hairy-type-specifier ctype)))
          ;; Anything other than (SATISFIES ...) is testable
          ;; because there's no reason to suppose that it isn't.
          (unless (or (neq (car spec) 'satisfies) (fboundp (cadr spec)))
            (return-from testable-type-p nil))))))
   ctype)
  t)

;;; This is used by !DEFINE-SUPERCLASSES to define the SUBTYPE-ARG1
;;; method. INFO is a list of conses
;;;   (SUPERCLASS-CLASS . {GUARD-TYPE-SPECIFIER | NIL}).
(defun has-superclasses-complex-subtypep-arg1 (type1 type2 info)
  ;; If TYPE2 might be concealing something related to our class
  ;; hierarchy
  (cond ((type-might-contain-other-types-p type2)
         ;; too confusing, gotta punt
         (values nil nil))
        ((fun-designator-type-p type1)
         (values nil t))
        (t
         ;; ordinary case expected by old CMU CL code, where the taxonomy
         ;; of TYPE2's representation accurately reflects the taxonomy of
         ;; the underlying set
         (values
          ;; FIXME: This old CMU CL code probably deserves a comment
          ;; explaining to us mere mortals how it works...
          (and (sb-xc:typep type2 'classoid)
               (dolist (x info nil)
                 (let ((guard (cdr x)))
                   (when (or (not guard)
                             (csubtypep type1 (if (%instancep guard)
                                                  guard
                                                  (setf (cdr x)
                                                        (specifier-type guard)))))
                     (return
                       (or (eq type2 (car x))
                           (let ((inherits (wrapper-inherits
                                            (classoid-wrapper (car x)))))
                             (dotimes (i (length inherits) nil)
                               (when (eq type2 (wrapper-classoid (svref inherits i)))
                                 (return t))))))))))
          t))))

;;; This function takes a list of specs, each of the form
;;;    (SUPERCLASS-NAME &OPTIONAL GUARD).
;;; Consider one spec (with no guard): any instance of the named
;;; TYPE-CLASS is also a subtype of the named superclass and of any of
;;; its superclasses. If there are multiple specs, then some will have
;;; guards. We choose the first spec whose guard is a supertype of
;;; TYPE1 and use its superclass. In effect, a sequence of guards
;;;    G0, G1, G2
;;; is actually
;;;    G0,(and G1 (not G0)), (and G2 (not (or G0 G1))).
;;;
;;; WHEN controls when the forms are executed.
(defmacro !define-superclasses (type-class-name specs progn-oid)
  (let ((defun-name (symbolicate type-class-name "-COMPLEX-SUBTYPEP-ARG1")))
    `(progn
       (defun ,defun-name (type1 type2)
         (has-superclasses-complex-subtypep-arg1
          type1 type2
          (load-time-value
           (list ,@(mapcar (lambda (spec)
                             (destructuring-bind (super &optional guard) spec
                               `(cons (find-classoid ',super) ',guard)))
                           specs)) #-sb-xc-host t)))
       (,progn-oid
        (let ((type-class (!type-class-or-lose ',type-class-name)))
         (setf (type-class-complex-subtypep-arg1 type-class) #',defun-name)
         (setf (type-class-complex-subtypep-arg2 type-class)
               #'delegate-complex-subtypep-arg2)
         (setf (type-class-complex-intersection2 type-class)
               #'delegate-complex-intersection2))))))

;;;; FUNCTION and VALUES types
;;;;
;;;; Pretty much all of the general type operations are illegal on
;;;; VALUES types, since we can't discriminate using them, do
;;;; SUBTYPEP, etc. FUNCTION types are acceptable to the normal type
;;;; operations, but are generally considered to be equivalent to
;;;; FUNCTION. These really aren't true types in any type theoretic
;;;; sense, but we still parse them into CTYPE structures for two
;;;; reasons:

;;;; -- Parsing and unparsing work the same way, and indeed we can't
;;;;    tell whether a type is a function or values type without
;;;;    parsing it.
;;;; -- Many of the places that can be annotated with real types can
;;;;    also be annotated with function or values types.

(define-type-class values :enumerable nil :might-contain-other-types nil)

(defun make-values-type (required &optional optional rest)
  (multiple-value-bind (required optional rest)
      (canonicalize-args-type-args required optional rest)
    (cond ((and (null required) (null optional) (eq rest *universal-type*))
           *wild-type*)
          ((memq *empty-type* required)
           *empty-type*)
          (t
           (let ((required (intern-ctype-list required))
                 (optional (intern-ctype-list optional)))
             (new-ctype values-type
                        (lambda (x)
                          (logior (type-list-flags (args-type-required x))
                                  (type-list-flags (args-type-optional x))
                                  (acond ((args-type-rest x) (type-flags it))
                                         (t 0))))
                        required optional rest))))))

(define-type-method (values :simple-subtypep :complex-subtypep-arg1)
                     (type1 type2)
  (declare (ignore type2))
  ;; FIXME: should be TYPE-ERROR, here and in next method
  (error "SUBTYPEP is illegal on this type:~%  ~S" (type-specifier type1)))

(define-type-method (values :complex-subtypep-arg2)
                     (type1 type2)
  (declare (ignore type1))
  (error "SUBTYPEP is illegal on this type:~%  ~S" (type-specifier type2)))

(define-type-method (values :negate) (type)
  (error "NOT VALUES too confusing on ~S" (type-specifier type)))

(defun type-unparse (flags thing)
  (if (listp thing)
      (mapcar (lambda (x) (funcall (type-class-unparse (type-class x)) flags x))
              thing)
      (funcall (type-class-unparse (type-class thing)) flags thing)))

;;; Return the lambda-list-like type specification corresponding
;;; to an ARGS-TYPE.
(defun unparse-args-types (flags type)
  (collect ((result))
    (when (args-type-optional type)
      (result '&optional)
      (dolist (arg (args-type-optional type))
        (result (type-unparse flags arg))))

    (when (args-type-rest type)
      (result '&rest)
      (result (type-unparse flags (args-type-rest type))))

    (when (args-type-keyp type)
      (result '&key)
      (dolist (key (args-type-keywords type))
        (result (list (key-info-name key)
                      (type-unparse flags (key-info-type key))))))

    (when (args-type-allowp type)
      (result '&allow-other-keys))

    (nconc (type-unparse flags (args-type-required type))
           (result))))

(define-type-method (values :unparse) (flags type)
  (cons 'values
        (let ((unparsed (unparse-args-types flags type)))
          (if (or (values-type-optional type)
                  (values-type-rest type))
              unparsed
              (nconc unparsed '(&optional))))))

;;; Hmm, according to the comments at DEFUN-CACHED, it may be inefficient
;;; to proclaim the type of a cached function, because it forces checks to
;;; be inserted on every return from the function, even though we would only
;;; need to check when inserting to the cache.
#+sb-xc-host
(declaim (ftype (sfunction (ctype ctype) (values t t)) type=))

;;; Return true if LIST1 and LIST2 have the same elements in the same
;;; positions according to TYPE=. We return NIL, NIL if there is an
;;; uncertain comparison.
(defun type=-list (list1 list2)
  (declare (list list1 list2))
  (do ((types1 list1 (cdr types1))
       (types2 list2 (cdr types2)))
      ((or (null types1) (null types2))
       (if (or types1 types2)
           (values nil t)
           (values t t)))
    (multiple-value-bind (val win)
        (type= (first types1) (first types2))
      (unless win
        (return (values nil nil)))
      (unless val
        (return (values nil t))))))

(define-type-method (values :simple-=) (type1 type2)
  (type=-args type1 type2))

(define-type-class function :enumerable nil :might-contain-other-types nil)

(define-type-method (function :negate) (type) (make-negation-type type))

(define-type-method (function :unparse) (flags type)
  (let ((name (if (fun-designator-type-p type)
                  'function-designator
                  'function)))
    (cond ((logtest flags +unparse-fun-type-simplify+)
           name)
          (t
           (list name
                 (if (fun-type-wild-args type)
                     '*
                     (unparse-args-types flags type))
                 (type-unparse flags (fun-type-returns type)))))))

;;; The meaning of this is a little confused. On the one hand, all
;;; function objects are represented the same way regardless of the
;;; arglists and return values, and apps don't get to ask things like
;;; (TYPEP #'FOO (FUNCTION (FIXNUM) *)) in any meaningful way. On the
;;; other hand, Python wants to reason about function types. So...
(define-type-method (function :simple-subtypep) (type1 type2)
  (cond ((and (fun-designator-type-p type1)
              (not (fun-designator-type-p type2)))
         (values nil t))
        ((type= type1 type2)
         ;; Since the following doesn't handle &rest or &key at least
         ;; pick out equal types.
         (values t t))
        (t
         (flet ((fun-type-simple-p (type)
                  (not (or (fun-type-rest type)
                           (fun-type-keyp type))))
                (every-csubtypep (types1 types2)
                  (loop
                    for a1 in types1
                    for a2 in types2
                    do (multiple-value-bind (res sure-p)
                           (csubtypep a1 a2)
                         (unless res (return (values res sure-p))))
                    finally (return (values t t)))))
           (and/type (values-subtypep (fun-type-returns type1)
                                      (fun-type-returns type2))
                     (cond ((fun-type-wild-args type2) (values t t))
                           ((fun-type-wild-args type1)
                            (cond ((fun-type-keyp type2) (values nil nil))
                                  ((not (fun-type-rest type2)) (values nil t))
                                  ((not (null (fun-type-required type2)))
                                   (values nil t))
                                  (t (and/type (type= *universal-type*
                                                      (fun-type-rest type2))
                                               (every/type #'type=
                                                           *universal-type*
                                                           (fun-type-optional
                                                            type2))))))
                           ((not (and (fun-type-simple-p type1)
                                      (fun-type-simple-p type2)))
                            (values nil nil))
                           (t (multiple-value-bind (min1 max1) (fun-type-nargs type1)
                                (multiple-value-bind (min2 max2) (fun-type-nargs type2)
                                  (cond ((or (> max1 max2) (< min1 min2))
                                         (values nil t))
                                        ((and (= min1 min2) (= max1 max2))
                                         (and/type (every-csubtypep
                                                    (fun-type-required type1)
                                                    (fun-type-required type2))
                                                   (every-csubtypep
                                                    (fun-type-optional type1)
                                                    (fun-type-optional type2))))
                                        (t (every-csubtypep
                                            (concatenate 'list
                                                         (fun-type-required type1)
                                                         (fun-type-optional type1))
                                            (concatenate 'list
                                                         (fun-type-required type2)
                                                         (fun-type-optional type2))))))))))))))

(!define-superclasses function ((function)) !cold-init-forms)

;;; The union or intersection of two FUNCTION types is FUNCTION.
(define-type-method (function :simple-union2) (type1 type2)
  (if (or (fun-designator-type-p type1)
          (fun-designator-type-p type2))
      (specifier-type 'function-designator)
      (specifier-type 'function)))

(define-type-method (function :simple-intersection2) (type1 type2)
  (let ((ftype (specifier-type 'function)))
    (cond ((eq type1 ftype) type2)
          ((eq type2 ftype) type1)
          (t (let ((rtype (values-type-intersection (fun-type-returns type1)
                                                    (fun-type-returns type2)))
                   (designator
                     (and (fun-designator-type-p type1)
                          (fun-designator-type-p type2))))
               (flet ((change-returns (ftype rtype)
                        (declare (type fun-type ftype) (type ctype rtype))
                        (make-fun-type :required (fun-type-required ftype)
                                       :optional (fun-type-optional ftype)
                                       :keyp (fun-type-keyp ftype)
                                       :keywords (fun-type-keywords ftype)
                                       :allowp (fun-type-allowp ftype)
                                       :returns rtype
                                       :designator designator)))
                 (cond
                   ((fun-type-wild-args type1)
                    (if (fun-type-wild-args type2)
                        (make-fun-type :wild-args t
                                       :returns rtype
                                       :designator designator)
                        (change-returns type2 rtype)))
                   ((fun-type-wild-args type2)
                    (change-returns type1 rtype))
                   (t (multiple-value-bind (req opt rest)
                          (args-type-op type1 type2 #'type-intersection #'max)
                        (make-fun-type :required req
                                       :optional opt
                                       :rest rest
                                       ;; FIXME: :keys
                                       :allowp (and (fun-type-allowp type1)
                                                    (fun-type-allowp type2))
                                       :returns rtype
                                       :designator designator))))))))))

;;; The union or intersection of a subclass of FUNCTION with a
;;; FUNCTION type is somewhat complicated.
(define-type-method (function :complex-intersection2) (type1 type2)
  (cond
    ((and (fun-designator-type-p type2)
          (or (csubtypep type1 (specifier-type 'symbol))
              (csubtypep type1 (specifier-type 'function))))
     type1)
    ((type= type1 (specifier-type 'function)) type2)
    ((csubtypep type1 (specifier-type 'function)) nil)
    (t :call-other-method)))
(define-type-method (function :complex-union2) (type1 type2)
  (declare (ignore type2))
  ;; TYPE2 is a FUNCTION type.  If TYPE1 is a classoid type naming
  ;; FUNCTION, then it is the union of the two; otherwise, there is no
  ;; special union.
  (cond
    ((type= type1 (specifier-type 'function)) type1)
    (t nil)))

(define-type-method (function :simple-=) (type1 type2)
  (if (or (and (fun-designator-type-p type1)
               (not (fun-designator-type-p type2)))
          (and (not (fun-designator-type-p type1))
               (fun-designator-type-p type2)))
      (values nil t)
      (macrolet ((compare (comparator field)
                   (let ((reader (symbolicate '#:fun-type- field)))
                     `(,comparator (,reader type1) (,reader type2)))))
        (and/type (compare type= returns)
                  (cond ((neq (fun-type-wild-args type1) (fun-type-wild-args type2))
                         (values nil t))
                        ((eq (fun-type-wild-args type1) t)
                         (values t t))
                        (t (type=-args type1 type2)))))))

(defun make-fun-type (&key required optional rest
                           keyp keywords allowp
                           wild-args returns
                           designator)
  (let ((rest (if (eq rest *empty-type*) nil rest))
        (required (intern-ctype-list required))
        (optional (intern-ctype-list optional)))
    (flet ((fun-type-flags (x)
             (logior (type-list-flags (fun-type-required x))
                     (type-list-flags (fun-type-optional x))
                     (acond ((fun-type-rest x) (type-flags it))
                            (t 0))
                     (key-info-list-flags (fun-type-keywords x))
                     (type-flags (fun-type-returns x)))))
      (macrolet ((new (metatype)
                   `(new-ctype ,metatype #'fun-type-flags
                               required optional rest keyp keywords
                               allowp wild-args returns)))
        (if designator
            (new fun-designator-type)
            (new fun-type))))))

;; This seems to be used only by cltl2, and within 'cross-type',
;; where it is never used, which makes sense, since pretty much we
;; never want this object, but instead the classoid FUNCTION
;; if we know nothing about a function's signature.
;; Maybe this should not exist unless cltl2 is loaded???
(define-load-time-global *universal-fun-type*
  (make-fun-type :wild-args t :returns *wild-type*))

(define-type-class constant :inherits values)

(define-type-method (constant :negate) (type)
  (error "NOT CONSTANT too confusing on ~S" (type-specifier type)))

(define-type-method (constant :unparse) (flags type)
  `(constant-arg ,(type-unparse flags (constant-type-type type))))

(define-type-method (constant :simple-=) (type1 type2)
  (type= (constant-type-type type1) (constant-type-type type2)))

(def-type-translator constant-arg ((:context context) type)
  (let ((parse (single-value-specifier-type type context)))
    (new-ctype constant-type (type-flags parse) parse)))

(defun canonicalize-args-type-args (required optional rest &optional keyp)
  (when (eq rest *empty-type*)
    ;; or vice-versa?
    (setq rest nil))
  (loop with last-not-rest = nil
        for i from 0
        for opt in optional
        do (cond ((eq opt *empty-type*)
                  (return (values required (subseq optional 0 i) rest)))
                 ((and (not keyp) (neq opt rest))
                  (setq last-not-rest i)))
        finally (return (values required
                                (cond (keyp
                                       optional)
                                      (last-not-rest
                                       (subseq optional 0 (1+ last-not-rest))))
                                rest))))

;;; CONTEXT is the cookie passed down from the outermost surrounding call
;;; of BASIC-PARSE-TYPE. INNER-CONTEXT-KIND is an indicator of whether
;;; we are currently parsing a FUNCTION or a VALUES compound type specifier.
;;; If the entire LAMBDA-LISTY-THING is *, we do not call this function at all.
;;; If an element of it is *, that constitutes an error, as is clear
;;; for VALUES: "The symbol * may not be among the value-types."
;;;  http://www.lispworks.com/documentation/HyperSpec/Body/t_values.htm
;;; and the FUNCTION compound type, for which the grammar is:
;;;   function [arg-typespec [value-typespec]]
;;;   arg-typespec::= (typespec* [&optional typespec*] [&rest typespec];[&key (keyword typespec)*])
;;;   typespec --- a type specifier.
;;; where the glossary says: "type specifier: n. an expression that denotes a type."
;;; which of course * does not denote, and is made all the more clear by the fact
;;; that the AND, OR, and NOT combinators explicitly preclude * as an element.
(defun parse-args-types (context lambda-listy-thing inner-context-kind)
  (multiple-value-bind (llks required optional rest keys)
      (parse-lambda-list
       lambda-listy-thing
       :context inner-context-kind
       :accept (ecase inner-context-kind
                 (:values-type (lambda-list-keyword-mask '(&optional &rest)))
                 (:function-type (lambda-list-keyword-mask
                                  '(&optional &rest &key &allow-other-keys))))
       :silent t)
   (labels ((parse-list (list) (mapcar #'parse-one list))
            (parse-one (x)
              (specifier-type x context
                              (case inner-context-kind
                                (:function-type 'function)
                                (t 'values)))))
    (let ((required (parse-list required))
          (optional (parse-list optional))
          (rest (when rest (parse-one (car rest))))
          (keywords
           (collect ((key-info))
             (dolist (key keys)
               (unless (proper-list-of-length-p key 2)
                 (error "Keyword type description is not a two-list: ~S." key))
               (let ((kwd (first key)))
                 (when (find kwd (key-info) :key #'key-info-name)
                   (error (sb-format:tokens
                           "~@<repeated keyword ~S in lambda list: ~2I~_~
                            ~/sb-impl:print-lambda-list/~:>")
                          kwd lambda-listy-thing))
                 (key-info
                  (make-key-info
                   ;; MAKE-KEY-INFO will complain if KWD is not a symbol.
                   ;; That's good enough - we don't need an extra check here.
                   kwd
                   (single-value-specifier-type (second key) context)))))
             (intern-key-infos (key-info)))))
      (multiple-value-bind (required optional rest)
          (canonicalize-args-type-args required optional rest
                                       (ll-kwds-keyp llks))
        (values llks required optional rest keywords))))))

(defun translate-fun-type (context args result
                           &key designator)
  (let ((result (coerce-to-values (basic-parse-typespec result context))))
    (cond ((neq args '*)
           (multiple-value-bind (llks required optional rest keywords)
               (parse-args-types context args :function-type)
             (if (and (null required)
                      (null optional)
                      (eq rest *universal-type*)
                      (not (ll-kwds-keyp llks)))
                 (if (eq result *wild-type*)
                     (specifier-type 'function)
                     (make-fun-type :wild-args t :returns result
                                    :designator designator))
                 (make-fun-type :required required
                                :optional optional
                                :rest rest
                                :keyp (ll-kwds-keyp llks)
                                :keywords keywords
                                :allowp (ll-kwds-allowp llks)
                                :returns result
                                :designator designator))))
          ((eq result *wild-type*)
           (if designator
               ;; Do not put 'FUNCTION-DESIGNATOR here!
               ;; (Since this is the parser for FUNCTION-DESIGNATOR)
               (specifier-type '(or function symbol))
               (specifier-type 'function)))
          (t
           (make-fun-type :wild-args t :returns result
                          :designator designator)))))

(def-type-translator function ((:context context)
                                &optional (args '*) (result '*))
  (translate-fun-type context args result))

(def-type-translator function-designator ((:context context)
                                &optional (args '*) (result '*))
  (translate-fun-type context args result :designator t))

(def-type-translator values :list ((:context context) &rest values)
  ;; comment from CMUCL:
  ;; "Signal an error if the spec has &KEY or &ALLOW-OTHER-KEYS.
  ;;  Actually, CLHS lists &ALLOW-OTHER-KEYS without listing &KEYS,
  ;;  but keys clearly don't make any sense."
  (multiple-value-bind (llks required optional rest)
      (parse-args-types context values :values-type)
    (if (plusp llks)
        (make-values-type required optional rest)
        (make-short-values-type required))))

;;;; VALUES types interfaces
;;;;
;;;; We provide a few special operations that can be meaningfully used
;;;; on VALUES types (as well as on any other type).

;;; Return the minimum number of values possibly matching VALUES type
;;; TYPE.
(defun values-type-min-value-count (type)
  (etypecase type
    (named-type
     (ecase (named-type-name type)
       ((t *) 0)
       ((nil) 0)))
    (values-type
     (length (values-type-required type)))))

;;; Return the maximum number of values possibly matching VALUES type
;;; TYPE.
(defun values-type-max-value-count (type)
  (etypecase type
    (named-type
     (ecase (named-type-name type)
       ((t *) call-arguments-limit)
       ((nil) 0)))
    (values-type
     (if (values-type-rest type)
         call-arguments-limit
         (+ (length (values-type-optional type))
            (length (values-type-required type)))))))

(defun values-type-may-be-single-value-p (type)
  (<= (values-type-min-value-count type)
      1
      (values-type-max-value-count type)))

;;; VALUES type with a single value.
(defun type-single-value-p (type)
  (and (values-type-p type)
       (not (values-type-rest type))
       (null (values-type-optional type))
       (singleton-p (values-type-required type))))

;;; Return the type of the first value indicated by TYPE. This is used
;;; by people who don't want to have to deal with VALUES types.
(defun single-value-type (type)
  (declare (type ctype type))
  (cond ((eq type *wild-type*)
         *universal-type*)
        ((eq type *empty-type*)
         *empty-type*)
        ((not (values-type-p type))
         type)
        ((car (args-type-required type)))
        (t (type-union (specifier-type 'null)
                       (or (car (args-type-optional type))
                           (args-type-rest type)
                           (specifier-type 'null))))))

;;; Return the minimum number of arguments that a function can be
;;; called with, and the maximum number or NIL. If not a function
;;; type, return NIL, NIL.
(defun fun-type-nargs (type)
  (declare (type ctype type))
  (if (and (fun-type-p type) (not (fun-type-wild-args type)))
      (let ((fixed (length (args-type-required type))))
        (if (or (args-type-rest type)
                (args-type-keyp type)
                (args-type-allowp type))
            (values fixed nil)
            (values fixed (+ fixed (length (args-type-optional type))))))
      (values nil nil)))

;;; Determine whether TYPE corresponds to a definite number of values.
;;; The first value is a list of the types for each value, and the
;;; second value is the number of values. If the number of values is
;;; not fixed, then return NIL and :UNKNOWN.
(defun values-types (type)
  (declare (type ctype type))
  (cond ((or (eq type *wild-type*) (eq type *empty-type*))
         (values nil :unknown))
        ((or (args-type-optional type)
             (args-type-rest type))
         (values nil :unknown))
        (t
         (let ((req (args-type-required type)))
           (values req (length req))))))

;;; Return two values:
;;; 1. A list of all the positional (fixed and optional) types.
;;; 2. The &REST type (if any). If no &REST, then the DEFAULT-TYPE.
(defun values-type-types (type &optional (default-type *empty-type*))
  (declare (type ctype type))
  (if (eq type *wild-type*)
      (values nil *universal-type*)
      (values (append (args-type-required type)
                      (args-type-optional type))
              (or (args-type-rest type)
                  default-type))))

;;; types of values in (the <type> (values o_1 ... o_n))
(defun values-type-out (type count)
  (declare (type ctype type) (type unsigned-byte count))
  (if (eq type *wild-type*)
      (make-list count :initial-element *universal-type*)
      (collect ((res))
        (flet ((process-types (types)
                 (loop for type in types
                       while (plusp count)
                       do (decf count)
                       do (res type))))
          (process-types (values-type-required type))
          (process-types (values-type-optional type))
          (let ((rest (values-type-rest type)))
            (when rest
              (loop repeat count
                    do (res rest)))))
        (res))))

;;; types of variable in (m-v-bind (v_1 ... v_n) (the <type> ...
(defun values-type-in (type count)
  (declare (type ctype type) (type unsigned-byte count))
  (if (eq type *wild-type*)
      (make-list count :initial-element *universal-type*)
      (collect ((res))
        (let ((null-type (specifier-type 'null)))
          (loop for type in (values-type-required type)
             while (plusp count)
             do (decf count)
             do (res type))
          (loop for type in (values-type-optional type)
             while (plusp count)
             do (decf count)
             do (res (type-union type null-type)))
          (when (plusp count)
            (loop with rest = (acond ((values-type-rest type)
                                      (type-union it null-type))
                                     (t null-type))
               repeat count
               do (res rest))))
        (res))))

;;; Return a list of OPERATION applied to the types in TYPES1 and
;;; TYPES2, padding with REST2 as needed. TYPES1 must not be shorter
;;; than TYPES2. The second value is T if OPERATION always returned a
;;; true second value.
(defun fixed-values-op (types1 types2 rest2 operation)
  (declare (list types1 types2) (type ctype rest2) (type function operation))
  (let ((exact t))
    (values (mapcar (lambda (t1 t2)
                      (multiple-value-bind (res win)
                          (funcall operation t1 t2)
                        (unless win
                          (setq exact nil))
                        res))
                    types1
                    (append types2
                            (make-list (- (length types1) (length types2))
                                       :initial-element rest2)))
            exact)))

;;; If TYPE isn't a values type, then make it into one.
(defun-cached (%coerce-to-values :hash-bits 8 :hash-function #'type-%bits)
    ((type eq))
  (cond ((multiple-value-bind (res sure)
             (csubtypep (specifier-type 'null) type)
           (and (not res) sure))
         ;; FIXME: What should we do with (NOT SURE)?
         (make-values-type (list type) nil *universal-type*))
        (t
         (make-values-type nil (list type) *universal-type*))))

(defun coerce-to-values (type)
  (declare (type ctype type))
  (cond ((or (eq type *universal-type*)
             (eq type *wild-type*))
         *wild-type*)
        ((values-type-p type)
         type)
        (t (%coerce-to-values type))))

;;; Return type, corresponding to ANSI short form of VALUES type
;;; specifier.
(defun make-short-values-type (types)
  (declare (list types))
  (let ((last-required (position-if
                        (lambda (type)
                          (not/type (csubtypep (specifier-type 'null) type)))
                        types
                        :from-end t)))
    (if last-required
        (make-values-type (subseq types 0 (1+ last-required))
                          (subseq types (1+ last-required))
                          *universal-type*)
        (make-values-type nil types *universal-type*))))

(defun make-single-value-type (type)
  (make-values-type (list type)))

;;; Do the specified OPERATION on TYPE1 and TYPE2, which may be any
;;; type, including VALUES types. With VALUES types such as:
;;;    (VALUES a0 a1)
;;;    (VALUES b0 b1)
;;; we compute the more useful result
;;;    (VALUES (<operation> a0 b0) (<operation> a1 b1))
;;; rather than the precise result
;;;    (<operation> (values a0 a1) (values b0 b1))
;;; This has the virtue of always keeping the VALUES type specifier
;;; outermost, and retains all of the information that is really
;;; useful for static type analysis. We want to know what is always
;;; true of each value independently. It is worthless to know that if
;;; the first value is B0 then the second will be B1.
;;;
;;; If the VALUES count signatures differ, then we produce a result with
;;; the required VALUE count chosen by NREQ when applied to the number
;;; of required values in TYPE1 and TYPE2. Any &KEY values become
;;; &REST T (anyone who uses keyword values deserves to lose.)
;;;
;;; The second value is true if the result is definitely empty or if
;;; OPERATION returned true as its second value each time we called
;;; it. Since we approximate the intersection of VALUES types, the
;;; second value being true doesn't mean the result is exact.
(defun args-type-op (type1 type2 operation nreq)
  (declare (type ctype type1 type2)
           (type function operation nreq))
  (when (eq type1 type2)
    (values type1 t))
  (multiple-value-bind (types1 rest1)
      (values-type-types type1)
    (multiple-value-bind (types2 rest2)
        (values-type-types type2)
      (multiple-value-bind (rest rest-exact)
          (funcall operation rest1 rest2)
        (multiple-value-bind (res res-exact)
            (if (< (length types1) (length types2))
                (fixed-values-op types2 types1 rest1 operation)
                (fixed-values-op types1 types2 rest2 operation))
          (let* ((req (funcall nreq
                               (length (args-type-required type1))
                               (length (args-type-required type2))))
                 (required (subseq res 0 req))
                 (opt (subseq res req)))
            (values required opt rest
                    (and rest-exact res-exact))))))))

(defun values-type-op (type1 type2 operation nreq)
  (multiple-value-bind (required optional rest exactp)
      (args-type-op type1 type2 operation nreq)
    (values (make-values-type required optional rest)
            exactp)))

(defun compare-key-args (type1 type2)
  (let ((keys1 (args-type-keywords type1))
        (keys2 (args-type-keywords type2)))
    (and (= (length keys1) (length keys2))
         (eq (args-type-allowp type1)
             (args-type-allowp type2))
         (loop for key1 in keys1
               for match = (find (key-info-name key1)
                                 keys2 :key #'key-info-name)
               always (and match
                           (type= (key-info-type key1)
                                  (key-info-type match)))))))

(defun type=-args (type1 type2)
  (macrolet ((compare (comparator field)
               (let ((reader (symbolicate '#:args-type- field)))
                 `(,comparator (,reader type1) (,reader type2)))))
    (and/type
     (cond ((null (args-type-rest type1))
            (values (null (args-type-rest type2)) t))
           ((null (args-type-rest type2))
            (values nil t))
           (t
            (compare type= rest)))
     (and/type (and/type (compare type=-list required)
                         (compare type=-list optional))
               (if (or (args-type-keyp type1) (args-type-keyp type2))
                   (values (compare-key-args type1 type2) t)
                   (values t t))))))

;;; Do a union or intersection operation on types that might be values
;;; types. The result is optimized for utility rather than exactness,
;;; but it is guaranteed that it will be no smaller (more restrictive)
;;; than the precise result.
;;;
;;; The return convention seems to be analogous to
;;; TYPES-EQUAL-OR-INTERSECT. -- WHN 19990910.
(defun-cached (values-type-union :hash-function #'hash-ctype-pair
                                 :hash-bits 8)
    ((type1 eq) (type2 eq))
  (declare (type ctype type1 type2))
  (cond ((or (eq type1 *wild-type*) (eq type2 *wild-type*)) *wild-type*)
        ((eq type1 *empty-type*) type2)
        ((eq type2 *empty-type*) type1)
        (t
         (values (values-type-op type1 type2 #'type-union #'min)))))

(defun-cached (values-type-intersection :hash-function #'hash-ctype-pair
                                        :hash-bits 8)
    ((type1 eq) (type2 eq))
  (declare (type ctype type1 type2))
  (cond ((eq type1 *wild-type*)
         (coerce-to-values type2))
        ((or (eq type2 *wild-type*) (eq type2 *universal-type*))
         type1)
        ((or (eq type1 *empty-type*) (eq type2 *empty-type*))
         *empty-type*)
        ((and (not (values-type-p type2))
              (values-type-required type1))
         (let ((req1 (values-type-required type1)))
           (make-values-type (cons (type-intersection (first req1) type2) (rest req1))
                             (values-type-optional type1)
                             (values-type-rest type1))))
        (t
         (values (values-type-op type1 (coerce-to-values type2)
                                 #'type-intersection
                                 #'max)))))

;;; This is like TYPES-EQUAL-OR-INTERSECT, except that it sort of
;;; works on VALUES types. Note that due to the semantics of
;;; VALUES-TYPE-INTERSECTION, this might return (VALUES T T) when
;;; there isn't really any intersection.
(defun values-types-equal-or-intersect (type1 type2)
  (cond ((or (eq type1 *empty-type*) (eq type2 *empty-type*))
         (values t t))
        ((or (eq type1 *wild-type*) (eq type2 *wild-type*))
         (values t t))
        (t
         (let ((res (values-type-intersection type1 type2)))
           (values (not (eq res *empty-type*))
                   t)))))

;;; a SUBTYPEP-like operation that can be used on any types, including
;;; VALUES types
(defun-cached (values-subtypep :hash-function #'hash-ctype-pair
                               :hash-bits 8
                               :values 2)
    ((type1 eq) (type2 eq))
  (declare (type ctype type1 type2))
  (cond ((or (eq type2 *wild-type*) (eq type2 *universal-type*)
             (eq type1 *empty-type*))
         (values t t))
        ((eq type1 *wild-type*)
         (values (eq type2 *wild-type*) t))
        ((or (eq type2 *empty-type*)
             (not (values-types-equal-or-intersect type1 type2)))
         (values nil t))
        ((and (not (values-type-p type2))
              (values-type-required type1))
         (csubtypep (first (values-type-required type1))
                    type2))
        (t (setq type2 (coerce-to-values type2))
           (multiple-value-bind (types1 rest1) (values-type-types type1)
             (multiple-value-bind (types2 rest2) (values-type-types type2)
               (cond ((< (length (values-type-required type1))
                         (length (values-type-required type2)))
                      (values nil t))
                     ((< (length types1) (length types2))
                      (values nil nil))
                     (t
                      (do ((t1 types1 (rest t1))
                           (t2 types2 (rest t2)))
                          ((null t2)
                           (loop named loop
                                 for type in t1
                                 do (multiple-value-bind (res win)
                                        (csubtypep type rest2)
                                      (unless win
                                        (return (values nil nil)))
                                      (unless res
                                        (return (values nil t)))))
                           (csubtypep rest1 rest2))
                        (multiple-value-bind (res win-p)
                            (csubtypep (first t1) (first t2))
                          (unless win-p
                            (return (values nil nil)))
                          (unless res
                            (return (values nil t))))))))))))

;;;; type method interfaces

;;; like SUBTYPEP, only works on CTYPE structures
(defun-cached (csubtypep :hash-function #'hash-ctype-pair
                         :hash-bits 10
                         :memoizer memoize
                         :values 2)
              ((type1 eq) (type2 eq))
  (declare (type ctype type1 type2))
  (cond ((or (eq type1 type2)
             (eq type1 *empty-type*)
             (eq type2 *universal-type*))
         (values t t))
        #+nil
        ((eq type1 *universal-type*)
         (values nil t))
        (t
         (memoize
          (invoke-type-method :simple-subtypep :complex-subtypep-arg2
                               type1 type2
                               :complex-arg1 :complex-subtypep-arg1)))))

;;; Just parse the type specifiers and call CSUBTYPE.
;;; Well, not "just" - Despite memoization of parsing and CSUBTYPEP,
;;; it's nonetheless better to test EQUAL first, which is ~10x faster
;;; in the positive case, and insigificant in the negative.
;;; The specifiers might not be legal type specifiers,
;;; but we're not obligated to police that:
;;;   "This version eliminates the requirement to signal an error."
;;; http://www.lispworks.com/documentation/HyperSpec/Issues/iss335_w.htm
;;; (Status: Passed, as amended, Jun89 X3J13)
;;;
;;; Also, inferring from the version of the text that was obsoleted
;;; - which while it has no direct impact on the final requirement,
;;; implies something about what would have been legal -
;;;   "SUBTYPEP must always return values T T in the case where the two
;;;    type specifiers (or their expansions) are EQUAL."
;;; i.e. though it is not longer technically a MUST, it suggests that EQUAL is
;;; in fact a valid implementation, at least where it computes T.
(defun subtypep (type1 type2 &optional environment)
  "Return two values indicating the relationship between type1 and type2.
  If values are T and T, type1 definitely is a subtype of type2.
  If values are NIL and T, type1 definitely is not a subtype of type2.
  If values are NIL and NIL, it couldn't be determined."
  (declare (type lexenv-designator environment) (ignore environment))
  (declare (explicit-check))
  (if (equal type1 type2)
      (values t t)
      (csubtypep (specifier-type type1) (specifier-type type2))))

(declaim (start-block))

;;; Helper for TYPE= so that we can separately cache the :SIMPLE-= method.
(sb-impl::!define-hash-cache %simple-type=
                             ((type1 eq) (type2 eq))
                             :hash-function #'hash-ctype-pair
                             :hash-bits 11 :values 2)

;;; If two types are definitely equivalent, return true. The second
;;; value indicates whether the first value is definitely correct.
;;; This should only fail in the presence of HAIRY types.
(defun-cached (type= :hash-function #'hash-ctype-pair
                     :hash-bits 12
                     :memoizer memoize
                     :values 2)
              ((type1 eq) (type2 eq))
  (declare (type ctype type1 type2))
  (macrolet ((quick-fail-simple-=-mask ()
               ;; The set of type-classes for which not EQ implies not TYPE=.
               (loop for class in '(character-set classoid member named
                                    #+sb-simd-pack simd-pack
                                    #+sb-simd-pack-256 simd-pack-256)
                     sum (ash 1 (type-class-name->id class))))
             (quick-fail-complex-= ()
               ;; Fail if neither arg is in a class that defines a COMPLEX-= method
               (let ((mask (loop for class in classes-having-complex-=-method
                                 sum (ash 1 (type-class-name->id class)))))
                 `(not (logtest (logior (ash 1 id1) (ash 1 id2)) ,mask)))))
    (if (eq type1 type2)
        (values t t)
        (let ((id1 (type-class-id type1))
              (id2 (type-class-id type2)))
          (cond ((/= id1 id2)
                 (if (quick-fail-complex-=)
                     (values nil t)
                     (memoize (invoke-type-method :none :complex-= type1 type2))))
                ((logbitp id1 (quick-fail-simple-=-mask))
                 (values nil t))
                ((= id1 #.(type-class-name->id 'number)) ; do not cache
                 ;; At most 2 EQL tests, which are as fast as memoization, if not faster.
                 (number-simple-=-type-method type1 type2))
                (t ; use the SIMPLE-= method
                 ;; A cached answer for swapped args is the same, so always put the smaller
                 ;; hash first, and we might win with a previous answer.
                 #+nil ; not 100% sure this is legal even with SIMPLE-=
                 (when (< (type-hash-value type2) (type-hash-value type1))
                   (rotatef type1 type2))
                 (sb-impl::with-cache (%simple-type= type1 type2)
                   (funcall (type-class-simple-=
                             (type-id->type-class (type-class-id type1)))
                            type1 type2))))))))

;;; Not exactly the negation of TYPE=, since when the relationship is
;;; uncertain, we still return NIL, NIL. This is useful in cases where
;;; the conservative assumption is =.
(defun type/= (type1 type2)
  (declare (type ctype type1 type2))
  (multiple-value-bind (res win) (type= type1 type2)
    (if win
        (values (not res) t)
        (values nil nil))))

(declaim (end-block))

;;; the type method dispatch case of TYPE-UNION2
(defun %type-union2 (type1 type2)
  ;; As in %TYPE-INTERSECTION2, it seems to be a good idea to give
  ;; both argument orders a chance at COMPLEX-INTERSECTION2. Unlike
  ;; %TYPE-INTERSECTION2, though, I don't have a specific case which
  ;; demonstrates this is actually necessary. Also unlike
  ;; %TYPE-INTERSECTION2, there seems to be no need to distinguish
  ;; between not finding a method and having a method return NIL.
  (flet ((1way (x y)
           (invoke-type-method :simple-union2 :complex-union2
                                x y
                                :default nil)))
    (declare (inline 1way))
    (or (1way type1 type2)
        (1way type2 type1))))

;;; Find a type which includes both types. Any inexactness is
;;; represented by the fuzzy element types; we return a single value
;;; that is precise to the best of our knowledge. This result is
;;; simplified into the canonical form, thus is not a UNION-TYPE
;;; unless we find no other way to represent the result.
(defun-cached (type-union2 :hash-function #'hash-ctype-pair
                           :hash-bits 11
                           :memoizer memoize)
              ((type1 eq) (type2 eq))
  ;; KLUDGE: This was generated from TYPE-INTERSECTION2 by Ye Olde Cut And
  ;; Paste technique of programming. If it stays around (as opposed to
  ;; e.g. fading away in favor of some CLOS solution) the shared logic
  ;; should probably become shared code. -- WHN 2001-03-16
  (declare (type ctype type1 type2))
  (let ((t2 nil))
    (if (eq type1 type2)
        type1
        (memoize
         (cond
          ;; CSUBTYPEP for array-types answers questions about the
          ;; specialized type, yet for union we want to take the
          ;; expressed type in account too.
          ((and (not (and (array-type-p type1) (array-type-p type2)))
                (or (setf t2 (csubtypep type1 type2))
                    (csubtypep type2 type1)))
           (if t2 type2 type1))
         ((or (union-type-p type1)
              (union-type-p type2))
          ;; Unions of UNION-TYPE should have the UNION-TYPE-TYPES
          ;; values broken out and united separately. The full TYPE-UNION
          ;; function knows how to do this, so let it handle it.
          (type-union type1 type2))
         (t
          ;; the ordinary case: we dispatch to type methods
          (%type-union2 type1 type2)))))))

;;; the type method dispatch case of TYPE-INTERSECTION2
(defun %type-intersection2 (type1 type2)
  ;; We want to give both argument orders a chance at
  ;; COMPLEX-INTERSECTION2. Without that, the old CMU CL type
  ;; methods could give noncommutative results, e.g.
  ;;   (TYPE-INTERSECTION2 *EMPTY-TYPE* SOME-HAIRY-TYPE)
  ;;     => NIL, NIL
  ;;   (TYPE-INTERSECTION2 SOME-HAIRY-TYPE *EMPTY-TYPE*)
  ;;     => #<NAMED-TYPE NIL>, T
  ;; We also need to distinguish between the case where we found a
  ;; type method, and it returned NIL, and the case where we fell
  ;; through without finding any type method. An example of the first
  ;; case is the intersection of a HAIRY-TYPE with some ordinary type.
  ;; An example of the second case is the intersection of two
  ;; completely-unrelated types, e.g. CONS and NUMBER, or SYMBOL and
  ;; ARRAY.
  ;;
  ;; (Why yes, CLOS probably *would* be nicer..)
  (flet ((1way (x y)
           (invoke-type-method :simple-intersection2 :complex-intersection2
                                x y
                                :default :call-other-method)))
    (declare (inline 1way))
    (let ((xy (1way type1 type2)))
      (or (and (not (eql xy :call-other-method)) xy)
          (let ((yx (1way type2 type1)))
            (or (and (not (eql yx :call-other-method)) yx)
                (cond ((and (eql xy :call-other-method)
                            (eql yx :call-other-method))
                       *empty-type*)
                      (t
                       nil))))))))

(defun-cached (type-intersection2 :hash-function #'hash-ctype-pair
                                  :hash-bits 11
                                  :memoizer memoize
                                  :values 1)
              ((type1 eq) (type2 eq))
  (declare (type ctype type1 type2))
  (if (eq type1 type2)
         ;; FIXME: For some reason, this doesn't catch e.g. type1 =
         ;; type2 = (SPECIFIER-TYPE
         ;; 'SOME-UNKNOWN-TYPE). Investigate. - CSR, 2002-04-10
      type1
      (memoize
       (cond
        ((or (intersection-type-p type1)
             (intersection-type-p type2))
         ;; Intersections of INTERSECTION-TYPE should have the
         ;; INTERSECTION-TYPE-TYPES values broken out and intersected
         ;; separately. The full TYPE-INTERSECTION function knows how
         ;; to do that, so let it handle it.
         (type-intersection type1 type2))
        (t
         ;; the ordinary case: we dispatch to type methods
         (%type-intersection2 type1 type2))))))

;;; Return as restrictive and simple a type as we can discover that is
;;; no more restrictive than the intersection of TYPE1 and TYPE2. At
;;; worst, we arbitrarily return one of the arguments as the first
;;; value (trying not to return a hairy type).
(defun type-approx-intersection2 (type1 type2)
  (cond ((type-intersection2 type1 type2))
        ((hairy-type-p type1) type2)
        (t type1)))

;;; a test useful for checking whether a derived type matches a
;;; declared type
;;;
;;; The first value is true unless the types don't intersect and
;;; aren't equal. The second value is true if the first value is
;;; definitely correct. NIL is considered to intersect with any type.
;;; If T is a subtype of either type, then we also return T, T. This
;;; way we recognize that hairy types might intersect with T.
;;;
;;; Well now given the statement above that this is "useful for ..."
;;; a particular thing, I see how treating *empty-type* magically could
;;; be useful, however given all the _other_ calls to this function within
;;; this file, it seems suboptimal, because logically it is wrong.
(defun types-equal-or-intersect (type1 type2)
  (declare (type ctype type1 type2))
  (if (or (eq type1 *empty-type*) (eq type2 *empty-type*))
      (values t t)
      (let ((intersection2 (type-intersection2 type1 type2)))
        (cond ((not intersection2)
               (if (or (csubtypep *universal-type* type1)
                       (csubtypep *universal-type* type2))
                   (values t t)
                   (values t nil)))
              ((eq intersection2 *empty-type*) (values nil t))
              (t (values t t))))))

;;; Return a Common Lisp type specifier corresponding to the TYPE
;;; object.
(defun type-specifier (type &optional simplify-fun-types)
  (declare (type ctype type))
  (funcall (type-class-unparse (type-class type))
           (if simplify-fun-types +unparse-fun-type-simplify+ 0)
           type))

;;; Return the type structure corresponding to a type specifier.
;;;
;;; Note: VALUES-SPECIFIER-TYPE-CACHE-CLEAR must be called whenever a
;;; type is defined (or redefined).
;;;
;;; As I understand things, :FORTHCOMING-DEFCLASS-TYPE behaves contrarily
;;; to the CLHS intent, which is to make the type known to the compiler.
;;; If we compile in one file:
;;;  (DEFCLASS FRUITBAT () ())
;;;  (DEFUN FRUITBATP (X) (TYPEP X 'FRUITBAT))
;;; we see that it emits a call to %TYPEP with the symbol FRUITBAT as its
;;; argument, whereas it should involve CLASSOID-CELL-TYPEP and LAYOUT-OF,
;;; which (correctly) signals an error if the class were not defined by the
;;; time of the call. Delayed re-parsing of FRUITBAT into any random specifier
;;; at call time is wrong.
;;;
;;; FIXME: symbols which are :PRIMITIVE are inconsistently accepted as singleton
;;; lists. e.g. (BIT) and (ATOM) are considered legal, but (FIXNUM) and
;;; (CHARACTER) are not. It has to do with whether the primitive is actually
;;; a DEFTYPE. The CLHS glossary implies that the singleton is *always* legal.
;;;  "For every atomic type specifier, x, there is an _equivalent_ [my emphasis]
;;;   compound type specifier with no arguments supplied, (x)."
;;; By that same reasonining, is (x) accepted if x names a class?
;;;

;;; The xc host uses an ordinary hash table for memoization.
#+sb-xc-host
(let ((table (make-hash-table :test 'equal)))
  (defun !values-specifier-type-memo-wrapper (thunk specifier)
    (or (gethash specifier table)
        (let ((parse (funcall thunk)))
          ;; THUNK must nonlocally exit to avoid caching
          (aver (not (contains-unknown-type-p parse)))
          (setf (gethash specifier table) parse))))
  (defun values-specifier-type-cache-clear ()
    (clrhash table)))
;;; This cache is sized extremely generously, which has payoff
;;; elsewhere: it improves the TYPE= and CSUBTYPEP functions,
;;; since EQ types are an immediate win.
;;; EQL isn't the best comparator, but EQUAL would be wrong
;;; because EQL specifiers must not use a weaker comparison.
;;; This means that we won't match things like (INTEGER (0) 4) to an existing
;;; entry unless it is EQ.  This is probably not a disaster.
#-sb-xc-host
(progn
(sb-impl::!define-hash-cache values-specifier-type
  ((orig list-elements-eql))
   :hash-function #'sxhash :hash-bits 10)
(declaim (inline !values-specifier-type-memo-wrapper))
(defun !values-specifier-type-memo-wrapper (thunk specifier)
  (sb-impl::with-cache (values-specifier-type specifier)
    (funcall thunk))))

(declaim (inline make-type-context))
(defstruct (type-context
            (:constructor make-type-context
                          (spec &optional proto-classoid (options 0)))
            (:copier nil)
            (:predicate nil))
  (spec nil :read-only t)
  (proto-classoid nil :read-only t)
  (options 0 :type fixnum))
(defconstant +type-parse-cache-inhibit+  1)
(defconstant +type-parse-signal-inhibit+ 2)
(defmacro type-context-cacheable (x)
  `(not (logtest (type-context-options ,x) +type-parse-cache-inhibit+)))

#-sb-xc-host
(progn (declaim (inline class-classoid))
       (defun class-classoid (class)
         (wrapper-classoid (sb-pcl::class-wrapper class))))

;;; HAIRY type-class has to be defined prior to defining %PARSE-TYPE.
;; ENUMERABLE-P is T because a hairy type could be equivalent to a MEMBER type.
;; e.g. any SATISFIES with a predicate returning T over a finite domain.
;; But in practice there's nothing that can be done with this information,
;; because we don't call random predicates when performing operations on types
;; as objects, only when checking for inclusion of something in the type.
(define-type-class hairy :enumerable t :might-contain-other-types t)

;;; Parsing of type specifiers comes in many variations:
;;;  SINGLE-VALUE-SPECIFIER-TYPE:
;;;    disallow VALUES even if single value, but allow *
;;;  SPECIFIER-TYPE:
;;;    disallow (VALUES ...) even if single value, and disallow *
;;;  VALUES-SPECIFIER-TYPE:
;;;    allow VALUES, disallow *
;;; TYPE-OR-NIL-IF-UNKNOWN:
;;;    like SPECIFIER-TYPE, but return NIL if contains unknown
;;; all the above are funneled through BASIC-PARSE-TYPESPEC.

;;; The recursive %PARSE-TYPE function is used for nested invocations
;;; of type spec parsing, passing the outermost context through on each call.
;;; Callers should use the BASIC-PARSE-TYPESPEC interface.

;;; Hint for when you bork this and/or bork the :UNPARSE methods - do:
;;; (remove-method #'print-object (find-method #'print-object nil
;;;    (list (find-class 'ctype) (find-class 't))))
;;; so that 'backtrace' doesn't encounter an infinite chain of errors.

(macrolet ((fail (spec)
             `(error "bad thing to be a type specifier: ~/sb-impl:print-type-specifier/"
                     ,spec)))
(defun %parse-type (spec context)
  (declare (type type-context context))
  (prog* ((head (if (listp spec) (car spec) spec))
          (builtin (if (symbolp head)
                       (info :type :builtin head)
                       (return (fail spec)))))
    (when (deprecated-thing-p 'type head)
      (setf (type-context-options context)
            (logior (type-context-options context) +type-parse-cache-inhibit+))
      (signal 'parse-deprecated-type :specifier spec))
    (when (atom spec)
      ;; If spec is non-atomic, the :BUILTIN value is inapplicable.
      ;; There used to be compound builtins, but not any more.
      (when builtin (return builtin))
      ;; Any spec that apparently refers to a defstruct form
      ;; that's being macroexpanded should refer to that type.
      (awhen (type-context-proto-classoid context)
        (when (eq (classoid-name it) spec) (return it)))
      (case (info :type :kind spec)
       (:instance (return (find-classoid spec)))
       (:forthcoming-defclass-type (go unknown))))
    ;; Expansion brings up an interesting question - should the cache
    ;; contain entries for intermediary types? Say A -> B -> REAL.
    ;; As it stands, we cache the ctype corresponding to A but not B.
    (awhen (info :type :expander head)
      (when (listp it) ; The function translates directly to a CTYPE.
        (return (or (funcall (car it) context spec) (fail spec))))
      ;; The function produces a type expression.
      (let ((expansion (funcall it (ensure-list spec))))
        (return (if (typep expansion 'instance)
                    (basic-parse-typespec expansion context)
                    (%parse-type expansion context)))))
    ;; If the spec is (X ...) and X has neither a translator
    ;; nor expander, and is a builtin, such as FIXNUM, fail now.
    ;; But - see FIXME at top - it would be consistent with
    ;; DEFTYPE to reject spec only if not a singleton.
    (when builtin (return (fail spec)))
    ;; SPEC has a legal form, so return an unknown type.
    (unless (logtest (type-context-options context) +type-parse-signal-inhibit+)
      (signal 'parse-unknown-type :specifier spec))
  UNKNOWN
    (setf (type-context-options context)
          (logior (type-context-options context) +type-parse-cache-inhibit+))
    (return (make-unknown-type spec))))

;;; BASIC-PARSE-TYPESPEC can grok some simple cases that involve turning an object
;;; used as a type specifier into an internalized type object (which might be
;;; the selfsame object, in the case of a CLASSOID).
;;;
;;; FIXME: nothing in the spec precludes calling TYPEP on a type specifier composed
;;; of dynamic-extent lists. Such a specifier must be uncacheable.
;;; Worse- the MEMBER type can have problems with the items per se, because the parse
;;; retains the items. There is no _practical_ reason to have such a type, as the atoms
;;; for which MEMBER tends to be used (symbol, number) can't be DX-allocated.
;;; Nonetheless, memoizing arbitrary user-supplied data is not careful enough.
(defun basic-parse-typespec (type-specifier context)
  (declare (type type-context context))
  (when (typep type-specifier 'instance)
    ;; An instance never needs the type parser cache, because it almost always
    ;; represents itself or a slot in itself.
    (flet ((classoid-to-ctype (classoid)
             ;; A few classoids have translations,
             ;; e.g. the classoid CONS is a CONS-TYPE.
             ;; Hmm, perhaps this should signal PARSE-UNKNOWN-TYPE
             ;; if CLASSOID is an instance of UNDEFINED-CLASSOID ?
             ;; Can that happen?
             (or (and (built-in-classoid-p classoid)
                      (built-in-classoid-translation classoid))
                 classoid)))
      (return-from basic-parse-typespec
       (cond ((classoid-p type-specifier) (classoid-to-ctype type-specifier))
             ;; Avoid TYPEP on SB-MOP:EQL-SPECIALIZER and CLASS because
             ;; the fake metaobjects do not allow type analysis, and
             ;; would cause a compiler error as it tries to decide
             ;; whether any clause of this COND subsumes another.
             ;; Moreover, we don't require the host to support MOP.
             #-sb-xc-host
             ((sb-pcl::classp type-specifier)
              ;; A CLOS class is translated to its CLASSOID, or the classoid's translation.
              (classoid-to-ctype (sb-pcl::class-classoid type-specifier)))
             #-sb-xc-host
             ((sb-pcl::eql-specializer-p type-specifier)
              ;; EQL specializers are are seldom used and not 100% portable,
              ;; though they are part of the AMOP.
              ;; See https://sourceforge.net/p/sbcl/mailman/message/11217378/
              ;; We rely on caching of singleton EQL types to make this efficient.
              (make-eql-type (sb-mop::eql-specializer-object type-specifier)))
             ((wrapper-p type-specifier)
              (wrapper-classoid type-specifier))
             (t (fail type-specifier))))))
  (when (atom type-specifier)
    ;; Try to bypass the cache, which avoids using a cache line for standard
    ;; atomic specifiers. This is a trade-off- cache seek might be faster,
    ;; but this solves the problem that a full call to (TYPEP #\A 'FIXNUM)
    ;; consed a cache line every time the cache missed on FIXNUM (etc).
    (awhen (info :type :builtin type-specifier)
        (return-from basic-parse-typespec it)))

  ;; If CONTEXT was non-cacheable as supplied, the cache is bypassed
  ;; for any nested lookup, and we don't insert the result.
  (if (not (type-context-cacheable context))
      (%parse-type (uncross type-specifier) context)
      ;; Otherwise, try for a cache hit first, and usually update the cache.
      (!values-specifier-type-memo-wrapper
       (lambda ()
         (let ((answer (%parse-type (uncross type-specifier) context)))
           (if (and (type-context-cacheable context)
                    #-sb-xc-host (heap-allocated-p type-specifier))
               answer
                 ;; Lookup was cacheable, but result isn't.
                 ;; Non-caching ensures that we see every occurrence of an unknown
                 ;; type no matter how deeply nested it is in the expression.
                 ;; e.g. (OR UNKNOWN-FOO CONS) and (OR INTEGER UNKNOWN-FOO)
                 ;; should both signal the PARSE-UNKNOWN condition, which would
                 ;; not happen if the first cached UNKNOWN-FOO.

                 ;; During make-host-2 I'm seeing the types &OPTIONAL-AND-&KEY-IN-LAMBDA-LIST,
                 ;; SIMPLE-ERROR, DISASSEM-STATE as non-cacheable,
                 ;; and much, much more during make-target-2.
                 ;; The condition types are obvious, because we mention them before
                 ;; defining them.
                 ;; DISASSEM-STATE comes from building **TYPE-SPEC-INTERR-SYMBOLS**
                 ;; where we have a fixed list of types which get assigned single-byte
                 ;; error codes.
               (progn
                   #+nil
                   (unless (type-context-cacheable context)
                     (format t "~&non-cacheable: ~S ~%" type-specifier))
                   (return-from basic-parse-typespec answer)))))
       type-specifier)))
) ; end MACROLET

;;; This takes no CONTEXT (which implies lack of recursion) because
;;; you can't reasonably place a VALUES type inside another type.
(defun values-specifier-type (type-specifier)
  ;; This catches uses of literal '* where it shouldn't appear, but it
  ;; accidentally lets other uses slip through. We'd have to catch '*
  ;; post-type-expansion to be more strict, but it isn't very important.
  (cond ((eq type-specifier '*)
         (warn "* is not permitted as a type specifier")
         *universal-type*)
        (t
         (dx-let ((context (make-type-context type-specifier)))
           (basic-parse-typespec type-specifier context)))))

;;; This is like VALUES-SPECIFIER-TYPE, except that we guarantee to
;;; never return a VALUES type.
;;; CONTEXT is either an instance of TYPE-CONTEXT or NIL.
;;; SUBCONTEXT is a symbol denoting the head of the current expression, or NIL.
(defun specifier-type (type-specifier &optional context subcontext)
  (let* ((ctype
           (if context
               (basic-parse-typespec type-specifier context)
               (dx-let ((context (make-type-context type-specifier)))
                 (basic-parse-typespec type-specifier context))))
         (wildp (eq ctype *wild-type*)))
    ;; We have to see how it was spelled to give an intelligent message.
    ;; If it's instance of VALUES-TYPE, then it was spelled as VALUES
    ;; whereas if it isn't, the user either spelled it as (VALUES) or *.
    ;; The case where this heuristic doesn't work is a DEFTYPE that expands
    ;; to *, but that's not worth worrying about.
    (cond ((or (values-type-p ctype)
               (and wildp (consp type-specifier)))
           (error "VALUES type illegal in this context:~% ~
               ~/sb-impl:print-type-specifier/"
                  type-specifier))
          (wildp
           (when context
             (setf (type-context-options context)
                   (logior (type-context-options context)
                           +type-parse-cache-inhibit+)))
           (if subcontext
               (warn "* is not permitted as an argument to the ~S type specifier"
                     subcontext)
               (warn "* is not permitted as a type specifier~@[ in the context ~S~]"
                     ;; If the entire surrounding context is * then there's not much
                     ;; else to say. Otherwise, show the original expression.
                     (when (and context (neq (type-context-spec context) '*))
                       (type-context-spec context))))
           *universal-type*)
          (t
           ctype))))

(defun single-value-specifier-type (x &optional context)
  (if (eq x '*)
      *universal-type*
      (specifier-type x context)))

;;; When cross-compiling SPECIFIER-TYPE with a quoted argument,
;;; it can be rendered as a literal object unless it mentions
;;; certain classoids.
;;;
;;; This is important for type system initialization.
;;;
;;; After the target is built, we remove this transform, both because calls
;;; to SPECIFIER-TYPE do not arise organically through user code,
;;; and because it is possible that user changes to types could make parsing
;;; return a different thing, e.g. changing a DEFTYPE to a DEFCLASS.
;;;
#+sb-xc-host
(labels ((xform (type-spec env parser)
           (if (not (constantp type-spec env))
               (values nil t)
               (let* ((expr (constant-form-value type-spec env))
                      (parse (funcall parser expr)))
                 (if (cold-dumpable-type-p parse)
                     parse
                     (values nil t)))))
         (cold-dumpable-type-p (ctype)
           (when (contains-unknown-type-p ctype)
             (bug "SPECIFIER-TYPE transform parsed an unknown type: ~S" ctype))
           (map-type (lambda (type)
                       (when (and (classoid-p type) (eq (classoid-name type) 'class))
                         (return-from cold-dumpable-type-p nil)))
                     ctype)
           t))
  (sb-c:define-source-transform specifier-type (type-spec &environment env)
    (xform type-spec env #'specifier-type))
  (sb-c:define-source-transform values-specifier-type (type-spec &environment env)
    (xform type-spec env #'values-specifier-type)))

(defun typexpand-1 (type-specifier &optional env)
  "Takes and expands a type specifier once like MACROEXPAND-1.
Returns two values: the expansion, and a boolean that is true when
expansion happened."
  (declare (type type-specifier type-specifier))
  (declare (type lexenv-designator env) (ignore env))
  (let* ((spec type-specifier)
         (atom (if (listp spec) (car spec) spec))
         (expander (and (symbolp atom) (info :type :expander atom))))
               ;; We do not expand builtins even though it'd be
               ;; possible to do so sometimes (e.g. STRING) for two
               ;; reasons:
               ;;
               ;; a) From a user's point of view, CL types are opaque.
               ;;
               ;; b) so (EQUAL (TYPEXPAND 'STRING) (TYPEXPAND-ALL 'STRING))
    (if (and (functionp expander) (not (info :type :builtin atom)))
        (values (funcall expander (if (symbolp spec) (list spec) spec)) t)
        (values type-specifier nil))))

(defun typexpand (type-specifier &optional env)
  "Takes and expands a type specifier repeatedly like MACROEXPAND.
Returns two values: the expansion, and a boolean that is true when
expansion happened."
  ;; TYPE-SPECIFIER is of type TYPE-SPECIFIER, but it is preferable to
  ;; defer to TYPEXPAND-1 for the typecheck. Similarly for ENV.
  (multiple-value-bind (expansion expanded)
      (typexpand-1 type-specifier env)
    (if expanded
        (values (typexpand expansion env) t)
        (values expansion expanded))))

;;; Take a list of type specifiers, computing the translation of each
;;; specifier and defining it as a builtin type.
;;; Seee the comments in 'type-init' for why this is a slightly
;;; screwy way to go about it.
(declaim (ftype (function (list) (values)) !precompute-types))
(defun !precompute-types (specs)
  (dolist (spec specs)
    (let ((res (handler-bind
                   ((parse-unknown-type
                     (lambda (c)
                       (declare (ignore c))
                       ;; We can handle conditions at this point,
                       ;; but win32 can not perform i/o here because
                       ;; !MAKE-COLD-STDERR-STREAM has no implementation.
                       ;; FIXME: where is this coming from???
                       #+nil
                       (progn (write-string "//caught: parse-unknown ")
                              (write spec)
                              (terpri)))))
             (specifier-type spec))))
      (unless (unknown-type-p res)
        (setf (info :type :builtin spec) res)
        (setf (info :type :kind spec) :primitive))))
  (values))

;;; Parse TYPE-SPECIFIER, returning NIL if any sub-part of it is unknown
(defun type-or-nil-if-unknown (type-specifier &optional allow-values)
  (dx-let ((context (make-type-context type-specifier)))
    (let ((result (if allow-values
                      (basic-parse-typespec type-specifier context)
                      (specifier-type type-specifier context))))
      ;; If it was non-cacheable, either it contained a deprecated type
      ;; or unknown type, or was a pending defstruct definition.
      (if (and (not (type-context-cacheable context))
               (contains-unknown-type-p result))
          nil
          result))))

(defun-cached (type-negation :hash-function #'type-%bits
                             :hash-bits 8
                             :values 1)
              ((type eq))
  (declare (type ctype type))
  (funcall (type-class-negate (type-class type)) type))

(defun-cached (type-singleton-p :hash-function #'type-%bits
                             :hash-bits 8
                             :values 2)
              ((type eq))
  (declare (type ctype type))
  (let ((function (type-class-singleton-p (type-class type))))
    (if function
        (funcall function type)
        (values nil nil))))


;;;; general TYPE-UNION and TYPE-INTERSECTION operations
;;;;
;;;; These are fully general operations on CTYPEs: they'll always
;;;; return a CTYPE representing the result.

;;; shared logic for unions and intersections: Return a list of
;;; types representing the same types as INPUT-TYPES, but with
;;; COMPOUND-TYPEs satisfying %COMPOUND-TYPE-P broken up into their
;;; component types, and with any SIMPLIFY2 simplifications applied.
(macrolet
    ((def (name compound-type-p simplify2)
         `(defun ,name (types)
            (when types
              (multiple-value-bind (first rest)
                  (if (,compound-type-p (car types))
                      (values (car (compound-type-types (car types)))
                              (append (cdr (compound-type-types (car types)))
                                      (cdr types)))
                      (values (car types) (cdr types)))
                (let ((rest (,name rest)) u)
                  (dolist (r rest (cons first rest))
                    (when (setq u (,simplify2 first r))
                      (return (,name (nsubstitute u r rest)))))))))))
  (def simplify-intersections intersection-type-p type-intersection2)
  (def simplify-unions union-type-p type-union2))

(defun maybe-distribute-one-union (union-type types)
  (let* ((intersection (%type-intersection types))
         (union (mapcar (lambda (x) (type-intersection x intersection))
                        (union-type-types union-type))))
    (if (notany (lambda (x) (or (hairy-type-p x)
                                (intersection-type-p x)))
                union)
        union
        nil)))

(define-type-class intersection
                    :enumerable #'compound-type-enumerable
                    :might-contain-other-types t)

(defun type-intersection (&rest input-types)
  (declare (dynamic-extent input-types))
  (%type-intersection input-types))
(defun-cached (%type-intersection :hash-bits 10 :hash-function #'hash-ctype-list)
    ((input-types list-elts-eq (ensure-heap-list input-types)))
  (let ((simplified-types (simplify-intersections input-types)))
    (declare (type list simplified-types))
    ;; We want to have a canonical representation of types (or failing
    ;; that, punt to HAIRY-TYPE). Canonical representation would have
    ;; intersections inside unions but not vice versa, since you can
    ;; always achieve that by the distributive rule. But we don't want
    ;; to just apply the distributive rule, since it would be too easy
    ;; to end up with unreasonably huge type expressions. So instead
    ;; we try to generate a simple type by distributing the union; if
    ;; the type can't be made simple, we punt to HAIRY-TYPE.
    (if (and (cdr simplified-types) (some #'union-type-p simplified-types))
        (let* ((first-union (find-if #'union-type-p simplified-types))
               (other-types (coerce (remove first-union simplified-types)
                                    'list))
               (distributed (maybe-distribute-one-union first-union
                                                        other-types)))
          (if distributed
              (%type-union distributed)
              #+nil
              (%make-hairy-type `(and ,@(map 'list #'type-specifier
                                             simplified-types)))
              (bug "Unexpected %MAKE-HAIRY-TYPE")))
        (cond
          ((null simplified-types) *universal-type*)
          ((null (cdr simplified-types)) (car simplified-types))
          (t (new-ctype intersection-type
              #'compound-type-flags
              (some #'type-enumerable simplified-types)
              (intern-ctype-set simplified-types)))))))

(defun make-union-type (enumerable types)
  (new-ctype union-type #'compound-type-flags enumerable (intern-ctype-set types)))
(defun type-union (&rest input-types)
  (declare (dynamic-extent input-types))
  (%type-union input-types))
(defun-cached (%type-union :hash-bits 8 :hash-function #'hash-ctype-list)
    ((input-types list-elts-eq (ensure-heap-list input-types)))
  (let ((simplified-types (simplify-unions input-types)))
    (cond
      ((null simplified-types) *empty-type*)
      ((null (cdr simplified-types)) (car simplified-types))
      (t (make-union-type
          (every #'type-enumerable simplified-types)
          simplified-types)))))

;;;; built-in types

(defun cons-type-might-be-empty-type (type)
  (declare (type cons-type type))
  (let ((car-type (cons-type-car-type type))
        (cdr-type (cons-type-cdr-type type)))
    (or
     (if (cons-type-p car-type)
         (cons-type-might-be-empty-type car-type)
         (multiple-value-bind (yes surep)
             (type= car-type *empty-type*)
           (aver (not yes))
           (not surep)))
     (if (cons-type-p cdr-type)
         (cons-type-might-be-empty-type cdr-type)
         (multiple-value-bind (yes surep)
             (type= cdr-type *empty-type*)
           (aver (not yes))
           (not surep))))))

(defun cons-type-length-info (type)
  (declare (type cons-type type))
  (do ((min 1 (1+ min))
       (cdr (cons-type-cdr-type type) (cons-type-cdr-type cdr)))
      ((not (cons-type-p cdr))
       (cond
         ((csubtypep cdr (specifier-type 'null))
          (values min t))
         ((csubtypep *universal-type* cdr)
          (values min nil))
         ((type/= (type-intersection (specifier-type 'cons) cdr) *empty-type*)
          (values min nil))
         ((type/= (type-intersection (specifier-type 'null) cdr) *empty-type*)
          (values min t))
         (t (values min :maybe))))
    ()))

;;; This macro aids in producing a constant ctype instance with less worry about
;;; execution order of LOAD-TIME-VALUE with respect to toplevel forms.
;;; In make-host-1, the answer is computed just-in-time and memoized,
;;; and in make-host-2 it's a literal object at macroexpansion time.
(defmacro inline-cache-ctype (constructor specifier)
  (declare (ignorable constructor specifier))
  ;; CLISP incorrectly coalesces LOAD-TIME-VALUE expressions that are EQUAL,
  ;; so provide some assurance that they aren't.
  #+sb-xc-host `(let ((cell (load-time-value (list nil ',specifier))))
                  (or (car cell) (setf (car cell) ,constructor)))
  #-sb-xc-host (specifier-type specifier))

;;; Return T if TYPE is one defined in the language spec, and whose representation
;;; in SBCL's type-class taxonomy entails that of an INTERSECTION-TYPE.
;;; This function can be called no sooner than 'deftypes-for-targets' gets loaded,
;;; so that we don't see undefined types.
(macrolet ((specifier-type-once-only (spec)
             `(inline-cache-ctype (the intersection-type (specifier-type ',spec))
                                  ,spec)))
(defun cl-std-intersection-type-p (type)
  (cond ((eq type (specifier-type-once-only keyword)) 'keyword)
        ((eq type (specifier-type-once-only compiled-function)) 'compiled-function)
        ((eq type (specifier-type-once-only ratio)) 'ratio))))

(define-type-method (named :complex-=) (type1 type2)
  (cond
    ((and (eq type2 *empty-type*)
          (or (and (intersection-type-p type1)
                   ;; not allowed to be unsure on these...
                   (not (cl-std-intersection-type-p type1)))
              (and (cons-type-p type1)
                   (cons-type-might-be-empty-type type1))))
     ;; things like (AND (EQL 0) (SATISFIES ODDP)) or (AND FUNCTION
     ;; STREAM) can get here.  In general, we can't really tell
     ;; whether these are equal to NIL or not, so
     (values nil nil))
    ((type-might-contain-other-types-p type1)
     (invoke-complex-=-other-method type1 type2))
    (t (values nil t))))

(define-type-method (named :simple-subtypep) (type1 type2)
  (aver (not (eq type1 *wild-type*))) ; * isn't really a type.
  (aver (not (eq type1 type2)))
  (values (or (eq type1 *empty-type*)
              (eq type2 *wild-type*)
              (eq type2 *universal-type*)) t))

(define-type-method (named :complex-subtypep-arg1) (type1 type2)
  ;; This AVER causes problems if we write accurate methods for the
  ;; union (and possibly intersection) types which then delegate to
  ;; us; while a user shouldn't get here, because of the odd status of
  ;; *wild-type* a type-intersection executed by the compiler can. -
  ;; CSR, 2002-04-10
  ;;
  ;; (aver (not (eq type1 *wild-type*))) ; * isn't really a type.
  (cond ((eq type1 *empty-type*)
         t)
        (;; When TYPE2 might be the universal type in disguise
         (type-might-contain-other-types-p type2)
         ;; Now that the UNION and HAIRY COMPLEX-SUBTYPEP-ARG2 methods
         ;; can delegate to us (more or less as CALL-NEXT-METHOD) when
         ;; they're uncertain, we can't just barf on COMPOUND-TYPE and
         ;; HAIRY-TYPEs as we used to. Instead we deal with the
         ;; problem (where at least part of the problem is cases like
         ;;   (SUBTYPEP T '(SATISFIES FOO))
         ;; or
         ;;   (SUBTYPEP T '(AND (SATISFIES FOO) (SATISFIES BAR)))
         ;; where the second type is a hairy type like SATISFIES, or
         ;; is a compound type which might contain a hairy type) by
         ;; returning uncertainty.
         (values nil nil))
        ((eq type1 *funcallable-instance-type*)
         (values (eq type2 (specifier-type 'function)) t))
        (t
         ;; This case would have been picked off by the SIMPLE-SUBTYPEP
         ;; method, and so shouldn't appear here.
         (aver (not (named-type-p type2)))
         ;; Since TYPE2 is not EQ *UNIVERSAL-TYPE* and is not another
         ;; named type in disguise, TYPE2 is not a superset of TYPE1.
         (values nil t))))

;;; Return T if members of this classoid certainly have INSTANCE-POINTER-LOWTAG.
;;; Logically it is the near opposite of CLASSOID-NON-INSTANCE-P, but not quite.
;;; CTYPEs which are not represented as a classoid return NIL for both predicates
;;; as do PCL types which may be either funcallable or non-funcallable.
;;;
;;; But some of that generality seems wrong. I don't think it would be allowed
;;; to have (as merely an example) an EQL-SPECIALIZER which is funcallable,
;;; having FUN-POINTER-LOWTAG instead of INSTANCE-POINTER-LOWTAG). Yet we think
;;; it could happen, because the parse of the type (AND EQL-SPECIALIZER INSTANCE)
;;; yields #<INTERSECTION-TYPE (AND SB-MOP:EQL-SPECIALIZER INSTANCE)>
;;; versus simplifying down to EQL-SPECIALIZER.
#| (loop for c being each hash-key of (classoid-subclasses (find-classoid 't))
      do (let ((not-i (classoid-non-instance-p c))
               (i (classoid-definitely-instancep c)))
           (unless (eq (not not-i) i) (format t "~S -> ~A and ~A~%" c not-i i)))) |#
(defun classoid-definitely-instancep (x)
  (or (structure-classoid-p x)
      (condition-classoid-p x)
      ;; PATHNAMEs are INSTANCEs based on the lowtag criterion
      (or (eq x (specifier-type 'logical-pathname))
          (eq x (specifier-type 'pathname)))))
(eval-when (:compile-toplevel :execute)
  (pushnew 'classoid-definitely-instancep sb-vm::*backend-cross-foldable-predicates*))

(defun classoid-is-or-inherits (sub super)
  (or (classoid-inherits-from sub super)
      (eq sub (find-classoid super))))

(define-type-method (named :complex-subtypep-arg2) (type1 type2)
  (aver (not (eq type2 *wild-type*))) ; * isn't really a type.
  (cond ((eq type2 *universal-type*)
         (values t t))
        ;; some CONS types can conceal danger
        ((and (cons-type-p type1) (cons-type-might-be-empty-type type1))
         (values nil nil))
        ((type-might-contain-other-types-p type1)
         ;; those types can be other types in disguise.  So we'd
         ;; better delegate.
         (invoke-complex-subtypep-arg1-method type1 type2))
        ((and (or (eq type2 *instance-type*)
                  (eq type2 *funcallable-instance-type*))
              (member-type-p type1))
         ;; member types can be subtypep INSTANCE and
         ;; FUNCALLABLE-INSTANCE in surprising ways.
         (invoke-complex-subtypep-arg1-method type1 type2))
        ((and (eq type2 *extended-sequence-type*) (classoid-p type1))
         (values (if (classoid-inherits-from type1 'sequence) t nil) t))
        ((and (eq type2 *instance-type*) (classoid-p type1))
         (cond ((or (classoid-non-instance-p type1)
                    (classoid-is-or-inherits type1 'function))
                (values nil t))
               ((classoid-definitely-instancep type1)
                (values t t))
               (t
                (values nil nil))))
        ((and (eq type2 *funcallable-instance-type*) (classoid-p type1))
         (if (and (not (classoid-non-instance-p type1))
                  (classoid-inherits-from type1 'function))
             (values t t)
             (values nil t)))
        (t
         ;; FIXME: This seems to rely on there only being 4 or 5
         ;; NAMED-TYPE values, and the exclusion of various
         ;; possibilities above. It would be good to explain it and/or
         ;; rewrite it so that it's clearer.
         (values nil t))))

(define-type-method (named :simple-intersection2) (type1 type2)
  (cond
    ((and (eq type1 *extended-sequence-type*)
          (or (eq type2 *instance-type*)
              (eq type2 *funcallable-instance-type*)))
     nil)
    ((and (or (eq type1 *instance-type*)
              (eq type1 *funcallable-instance-type*))
          (eq type2 *extended-sequence-type*))
     nil)
    (t
     (hierarchical-intersection2 type1 type2))))

(define-type-method (named :complex-intersection2) (type1 type2)
  ;; FIXME: This assertion failed when I added it in sbcl-0.6.11.13.
  ;; Perhaps when bug 85 is fixed it can be reenabled.
  ;;(aver (not (eq type2 *wild-type*))) ; * isn't really a type.
  (flet ((empty-unless-hairy (type)
           (unless (or (type-might-contain-other-types-p type)
                       (member-type-p type))
             *empty-type*)))
    (cond
      ((eq type2 *extended-sequence-type*)
       (typecase type1
         ((satisfies classoid-definitely-instancep) *empty-type*) ; dubious!
         (classoid (cond
                     ((classoid-non-instance-p type1) *empty-type*)
                     ((classoid-inherits-from type1 'sequence) type1)))
         (t (empty-unless-hairy type1))))
      ((eq type2 *instance-type*)
       (typecase type1
         ((satisfies classoid-definitely-instancep) type1)
         (classoid (when (or (classoid-non-instance-p type1)
                             (classoid-is-or-inherits type1 'function))
                     *empty-type*))
         (t (empty-unless-hairy type1))))
      ((eq type2 *funcallable-instance-type*)
       (typecase type1
         ((satisfies classoid-definitely-instancep) *empty-type*)
         (classoid
          (cond
            ((classoid-non-instance-p type1) *empty-type*)
            ((classoid-inherits-from type1 'function) type1)
            ((type= type1 (find-classoid 'function)) type2)))
         (fun-type nil)
         (t (empty-unless-hairy type1))))
      (t (hierarchical-intersection2 type1 type2)))))

(define-type-method (named :complex-union2) (type1 type2)
  ;; Perhaps when bug 85 is fixed this can be reenabled.
  ;;(aver (not (eq type2 *wild-type*))) ; * isn't really a type.
  (cond
    ((eq type2 *extended-sequence-type*)
     (cond ((not (classoid-p type1)) nil)
           ((and (not (classoid-non-instance-p type1))
                 (classoid-inherits-from type1 'sequence))
            type2)))
    ((eq type2 *instance-type*)
     (when (and (classoid-p type1)
                (neq type1 (specifier-type 'function))
                (not (classoid-non-instance-p type1))
                (not (classoid-inherits-from type1 'function)))
       type2))
    ((eq type2 *funcallable-instance-type*)
     (cond ((not (classoid-p type1)) nil)
           ((classoid-non-instance-p type1) nil)
           ((not (classoid-inherits-from type1 'function)) nil)
           ((eq type1 (specifier-type 'function)) type1)
           (t type2)))
    (t (hierarchical-union2 type1 type2))))

(define-type-method (named :negate) (x)
  (aver (not (eq x *wild-type*)))
  (cond
    ((eq x *universal-type*) *empty-type*)
    ((eq x *empty-type*) *universal-type*)
    ((or (eq x *instance-type*)
         (eq x *funcallable-instance-type*)
         (eq x *extended-sequence-type*))
     (make-negation-type x))
    (t (bug "NAMED type unexpected: ~S" x))))

(define-type-method (named :unparse) (flags x)
  (named-type-name x))

;;;; hairy and unknown types

(define-type-method (hairy :negate) (x) (make-negation-type x))

(define-type-method (hairy :unparse) (flags x)
  (if (and (logtest flags +ctype-unparse-disambiguate+) (unknown-type-p x))
      x
      (hairy-type-specifier x)))

(define-type-method (hairy :simple-subtypep) (type1 type2)
  (let ((hairy-spec1 (hairy-type-specifier type1))
        (hairy-spec2 (hairy-type-specifier type2)))
    (cond ((list-elements-eql hairy-spec1 hairy-spec2)
           (values t t))
          ((maybe-reparse-specifier! type1)
           (csubtypep type1 type2))
          ((maybe-reparse-specifier! type2)
           (csubtypep type1 type2))
          (t
           (values nil nil)))))

(define-type-method (hairy :complex-subtypep-arg2) (type1 type2)
  (if (maybe-reparse-specifier! type2)
      (csubtypep type1 type2)
      (let ((specifier (hairy-type-specifier type2)))
        (cond ((and (consp specifier) (eql (car specifier) 'satisfies))
               (case (cadr specifier)
                 ((keywordp) (if (type= type1 (specifier-type 'symbol))
                                 (values nil t)
                                 (invoke-complex-subtypep-arg1-method type1 type2)))
                 (t (invoke-complex-subtypep-arg1-method type1 type2))))
              (t
               (invoke-complex-subtypep-arg1-method type1 type2))))))

(define-type-method (hairy :complex-subtypep-arg1) (type1 type2)
  (if (maybe-reparse-specifier! type1)
      (csubtypep type1 type2)
      (values nil nil)))

(define-type-method (hairy :complex-=) (type1 type2)
  (if (maybe-reparse-specifier! type2)
      (type= type1 type2)
      (values nil nil)))

;;; Without some special HAIRY cases, we massively pollute the type caches
;;; with objects that are all equivalent to *EMPTY-TYPE*. e.g.
;;;  (AND (SATISFIES LEGAL-FUN-NAME-P) (SIMPLE-ARRAY CHARACTER (*))) and
;;;  (AND (SATISFIES KEYWORDP) CONS). Since the compiler doesn't know
;;; that they're just *EMPTY-TYPE*, its keeps building more and more complex
;;; expressions involving them. I'm not sure why those two are so prevalent
;;; but they definitely seem to be.  We can improve performance by reducing
;;; them to *EMPTY-TYPE*.
(define-type-method (hairy :simple-intersection2 :complex-intersection2)
                     (type1 type2)
 (acond ((type= type1 type2)
         type1)
        ((eq type2 (specifier-type '(satisfies keywordp)))
         ;; (AND (MEMBER A) (SATISFIES KEYWORDP)) is possibly non-empty
         ;; if A is re-homed as :A. However as a special case that really
         ;; does occur, (AND (MEMBER NIL) (SATISFIES KEYWORDP))
         ;; is empty because of the illegality of changing NIL's package.
         (if (eq type1 (specifier-type 'null))
             *empty-type*
             (multiple-value-bind (answer certain)
                 (types-equal-or-intersect type1 (specifier-type 'symbol))
               (and (not answer) certain *empty-type*))))
        ((eq type2 (specifier-type '(satisfies legal-fun-name-p)))
         (multiple-value-bind (answer certain)
             (types-equal-or-intersect type1 (specifier-type 'symbol))
           (and (not answer)
                certain
                (multiple-value-bind (answer certain)
                    (types-equal-or-intersect type1 (specifier-type 'cons))
                  (and (not answer) certain *empty-type*)))))
        ((and (typep (hairy-type-specifier type2) '(cons (eql satisfies)))
              (info :function :predicate-truth-constraint
                    (cadr (hairy-type-specifier type2))))
         (multiple-value-bind (answer certain)
             (types-equal-or-intersect type1 (specifier-type it))
           (and (not answer) certain *empty-type*)))))

(define-type-method (hairy :simple-union2)
                     (type1 type2)
  (if (type= type1 type2)
      type1
      nil))

(define-type-method (hairy :simple-=) (type1 type2)
  ;; Specifiers really want to be compared by something that is more liberal than EQL
  ;; but it doesn't really matter too much because the containing objects would probably
  ;; be EQ if there was a cache hit on parsing.
  (if (list-elements-eql (hairy-type-specifier type1) (hairy-type-specifier type2))
      (values t t)
      (values nil nil)))

;;; This list exists so that we can turn builtin (SATISFIES fn) types into types
;;; amenable to algebra, because apparently there are some masochistic users
;;; who expect (SUBTYPEP 'COMPLEX '(AND NUMBER (SATISFIES REALP))) => NIL and T.
;;; There are possibly other entries that could go here,
;;; e.g. (SATISFIES ARRAY-HEADER-P) is something involving the AND, NOT, OR
;;; combinators. But it might render the expression too hairy to operate on.
(dolist (pair '((arrayp array)
                (atom atom)
                (bit-vector-p bit-vector)
                (characterp character)
                ;; can't turn (SATISFIES COMPILED-FUNCTION-P) into COMPILED-FUNCTION
                ;; because COMPILED-FUNCTION is defined in terms of SATISFIES.
                ;; (compiled-function-p compiled-function)
                (complexp complex)
                (consp cons)
                (floatp float)
                (functionp function)
                (hash-table-p hash-table)
                (integerp integer)
                ;; KEYWORD is (SATISFIES KEYWORDP), so we can't turn
                ;; the predicate into KEYWORD
                (listp list)
                (numberp number)
                (packagep package)
                (pathnamep pathname)
                (random-state-p random-state)
                (rationalp rational)
                (readtablep readtable)
                (realp real)
                (simple-bit-vector-p simple-bit-vector)
                (simple-string-p simple-string)
                (simple-vector-p simple-vector)
                (streamp stream)
                (stringp string)
                (symbolp symbol)
                (vectorp vector)))
  (destructuring-bind (function type) pair
    (setf (info :function :predicate-for function) type)))

(def-type-translator satisfies :list (&whole whole predicate-name)
  ;; "* may appear as the argument to a SATISFIES type specifier, but it
  ;;  indicates the literal symbol *" (which in practice is not useful)
  (unless (symbolp predicate-name)
    (error 'simple-type-error
           :datum predicate-name
           :expected-type 'symbol
           :format-control "The SATISFIES predicate name is not a symbol: ~S"
           :format-arguments (list predicate-name)))
  (case predicate-name
   (adjustable-array-p (specifier-type '(and array (not simple-array))))
   (t (let ((type (info :function :predicate-for predicate-name)))
        (if type
            (specifier-type type)
            (%make-hairy-type whole))))))

;;;; negation types

;; Former comment was:
;;   FIXME: is this right?  It's what they had before, anyway
;; But I think the reason it's right is that "enumerable :t" is equivalent
;; to "maybe" which is actually the conservative assumption, same as HAIRY.
(define-type-class negation :enumerable t :might-contain-other-types t)

(define-type-method (negation :negate) (x)
  (negation-type-type x))

(define-type-method (negation :unparse) (flags x)
  (if (type= (negation-type-type x) (specifier-type 'cons))
      'atom
      `(not ,(type-unparse flags (negation-type-type x)))))

(define-type-method (negation :simple-subtypep) (type1 type2)
  (csubtypep (negation-type-type type2) (negation-type-type type1)))

(define-type-method (negation :complex-subtypep-arg2) (type1 type2)
  (let* ((complement-type2 (negation-type-type type2))
         (intersection2 (type-intersection2 type1
                                            complement-type2)))
    (if intersection2
        ;; FIXME: if uncertain, maybe try arg1?
        (type= intersection2 *empty-type*)
        (invoke-complex-subtypep-arg1-method type1 type2))))

(define-type-method (negation :complex-subtypep-arg1) (type1 type2)
  ;; "Incrementally extended heuristic algorithms tend inexorably toward the
  ;; incomprehensible." -- http://www.unlambda.com/~james/lambda/lambda.txt
  ;;
  ;; You may not believe this. I couldn't either. But then I sat down
  ;; and drew lots of Venn diagrams. Comments involving a and b refer
  ;; to the call (subtypep '(not a) 'b) -- CSR, 2002-02-27.
  (block nil
    ;; (Several logical truths in this block are true as long as
    ;; b/=T. As of sbcl-0.7.1.28, it seems impossible to construct a
    ;; case with b=T where we actually reach this type method, but
    ;; we'll test for and exclude this case anyway, since future
    ;; maintenance might make it possible for it to end up in this
    ;; code.)
    (multiple-value-bind (equal certain)
        (type= type2 *universal-type*)
      (unless certain
        (return (values nil nil)))
      (when equal
        (return (values t t))))
    (let ((complement-type1 (negation-type-type type1)))
      ;; Do the special cases first, in order to give us a chance if
      ;; subtype/supertype relationships are hairy.
      (multiple-value-bind (equal certain)
          (type= complement-type1 type2)
        ;; If a = b, ~a is not a subtype of b (unless b=T, which was
        ;; excluded above).
        (unless certain
          (return (values nil nil)))
        (when equal
          (return (values nil t))))
      ;; KLUDGE: ANSI requires that the SUBTYPEP result between any
      ;; two built-in atomic type specifiers never be uncertain. This
      ;; is hard to do cleanly for the built-in types whose
      ;; definitions include (NOT FOO), i.e. CONS and RATIO. However,
      ;; we can do it with this hack, which uses our global knowledge
      ;; that our implementation of the type system uses disjoint
      ;; implementation types to represent disjoint sets (except when
      ;; types are contained in other types).  (This is a KLUDGE
      ;; because it's fragile. Various changes in internal
      ;; representation in the type system could make it start
      ;; confidently returning incorrect results.) -- WHN 2002-03-08
      (unless (or (type-might-contain-other-types-p complement-type1)
                  (type-might-contain-other-types-p type2))
        ;; Because of the way our types which don't contain other
        ;; types are disjoint subsets of the space of possible values,
        ;; (SUBTYPEP '(NOT AA) 'B)=NIL when AA and B are simple (and B
        ;; is not T, as checked above).
        (return (values nil t)))
      ;; The old (TYPE= TYPE1 TYPE2) branch would never be taken, as
      ;; TYPE1 and TYPE2 will only be equal if they're both NOT types,
      ;; and then the :SIMPLE-SUBTYPEP method would be used instead.
      ;; But a CSUBTYPEP relationship might still hold:
      (multiple-value-bind (equal certain)
          (csubtypep complement-type1 type2)
        ;; If a is a subtype of b, ~a is not a subtype of b (unless
        ;; b=T, which was excluded above).
        (unless certain
          (return (values nil nil)))
        (when equal
          (return (values nil t))))
      (multiple-value-bind (equal certain)
          (csubtypep type2 complement-type1)
        ;; If b is a subtype of a, ~a is not a subtype of b.  (FIXME:
        ;; That's not true if a=T. Do we know at this point that a is
        ;; not T?)
        (unless certain
          (return (values nil nil)))
        (when equal
          (return (values nil t))))
      ;; old CSR comment ca. 0.7.2, now obsoleted by the SIMPLE-CTYPE?
      ;; KLUDGE case above: Other cases here would rely on being able
      ;; to catch all possible cases, which the fragility of this type
      ;; system doesn't inspire me; for instance, if a is type= to ~b,
      ;; then we want T, T; if this is not the case and the types are
      ;; disjoint (have an intersection of *empty-type*) then we want
      ;; NIL, T; else if the union of a and b is the *universal-type*
      ;; then we want T, T. So currently we still claim to be unsure
      ;; about e.g. (subtypep '(not fixnum) 'single-float).
      ;;
      ;; OTOH we might still get here:
      (values nil nil))))

(define-type-method (negation :complex-=) (type1 type2)
  ;; (NOT FOO) isn't equivalent to anything that's not a negation
  ;; type, except possibly a type that might contain it in disguise.
  (declare (ignore type2))
  (if (type-might-contain-other-types-p type1)
      (values nil nil)
      (values nil t)))

(define-type-method (negation :simple-intersection2) (type1 type2)
  (let ((not1 (negation-type-type type1))
        (not2 (negation-type-type type2)))
    (cond
      ((csubtypep not1 not2) type2)
      ((csubtypep not2 not1) type1)
      ;; Why no analagous clause to the disjoint in the SIMPLE-UNION2
      ;; method, below?  The clause would read
      ;;
      ;; ((EQ (TYPE-UNION NOT1 NOT2) *UNIVERSAL-TYPE*) *EMPTY-TYPE*)
      ;;
      ;; but with proper canonicalization of negation types, there's
      ;; no way of constructing two negation types with union of their
      ;; negations being the universal type.
      (t
       (aver (not (eq (type-union not1 not2) *universal-type*)))
       nil))))

(defun maybe-complex-array-refinement (type1 type2)
  ;; a :MAYBE complex array <type> intersected with (NOT <type'>)
  ;; where <type'> is the same in all aspects as <type> except that
  ;; its complexp value is in {T,NIL} should return <type> altered
  ;; with its COMPLEXP being the negation of the value from <type'>.
  ;; As a particular case which is no longer special in handling it,
  ;; the righthand side could be TYPE= to (NOT SIMPLE-ARRAY)
  ;; which will match any lefthand side and do what it always did.
  (let* ((ntype (negation-type-type type2))
         (ndims (array-type-dimensions ntype))
         (ncomplexp (array-type-complexp ntype))
         (nseltype (array-type-specialized-element-type ntype))
         (neltype (array-type-element-type ntype)))
    (when (and (eq (array-type-complexp type1) :maybe)
               (neq ncomplexp :maybe)
               (or (eql ndims '*)
                   (equal (array-type-dimensions type1) ndims))
               (or (eq nseltype *wild-type*)
                   (eq (array-type-specialized-element-type type1) nseltype))
               (or (eq neltype *wild-type*)
                   (type= (array-type-element-type type1) neltype)))
      (make-array-type (array-type-dimensions type1)
                       :complexp (not (array-type-complexp ntype))
                       :specialized-element-type (array-type-specialized-element-type type1)
                       :element-type (array-type-element-type type1)))))

(defun remove-integer-bounds (type)
  (let ((low (numeric-type-low type))
        (high (numeric-type-high type)))
    (make-numeric-type
     :class (numeric-type-class type)
     :format (numeric-type-format type)
     :complexp (numeric-type-complexp type)
     :low (if (integerp low) (list low) low)
     :high (if (integerp high) (list high) high))))

(define-type-method (negation :complex-intersection2) (type1 type2)
  (cond
    ((csubtypep type1 (negation-type-type type2)) *empty-type*)
    ((eq (type-intersection type1 (negation-type-type type2)) *empty-type*)
     type1)
    ((and (array-type-p type1) (array-type-p (negation-type-type type2)))
     (maybe-complex-array-refinement type1 type2))
    ((and (numeric-type-p type1)
          (eql (numeric-type-class type1) 'rational)
          (csubtypep (sb-kernel:specifier-type 'integer) (negation-type-type type2))
          (or (integerp (numeric-type-low type1)) (integerp (numeric-type-high type1))))
     (type-intersection (remove-integer-bounds type1) type2))
    (t nil)))

(define-type-method (negation :simple-union2) (type1 type2)
  (let ((not1 (negation-type-type type1))
        (not2 (negation-type-type type2)))
    (cond
      ((csubtypep not1 not2) type1)
      ((csubtypep not2 not1) type2)
      ((eq (type-intersection not1 not2) *empty-type*)
       *universal-type*)
      (t nil))))

(define-type-method (negation :complex-union2) (type1 type2)
  (cond
    ((csubtypep (negation-type-type type2) type1) *universal-type*)
    ((eq (type-intersection type1 (negation-type-type type2)) *empty-type*)
     type2)
    (t nil)))

(define-type-method (negation :simple-=) (type1 type2)
  (type= (negation-type-type type1) (negation-type-type type2)))

(def-type-translator not :list ((:context context) typespec)
  ;; "* is not permitted as an argument to the NOT type specifier."
  (type-negation (specifier-type typespec context 'not)))

;;;; numeric types

(declaim (inline numtype-aspects-eq))
(defun numtype-aspects-eq (type1 type2)
  (eq (numeric-type-aspects type1) (numeric-type-aspects type2)))

(defun numeric-type-enumerable (type)
  (let* ((class (numeric-type-class type))
         (low (numeric-type-low type))
         (high (numeric-type-high type)))
    (cond ((and (eq class 'integer) low high) t) ; finite integer range
          ((and (typep low '(and atom (not null))) ; inclusive bound
                (eql low high)
                ;; In the absence of thorough regression tests around infinity/nan handling
                ;; as part of MEMBER types, I'm not sure what to do here. Just guessing.
                (not (and (floatp low) (float-nan-p low))))
           t))))

(define-type-class number :enumerable #'numeric-type-enumerable :might-contain-other-types nil)

(define-type-method (number :simple-=) (type1 type2)
  ;; If NUMERIC-TYPE-CLASS is FLOAT, then we have to compare the bounds using EQUALP
  ;; which equates signed zeros of the same precision.
  ;; In particular all the following are different, but TYPE= to each other:
  ;;  (specifier-type '(single-float -0s0 -0s0))
  ;;  (specifier-type '(single-float -0s0 +0s0))
  ;;  (specifier-type '(single-float +0s0 -0s0))
  ;;  (specifier-type '(single-float +0s0 +0s0))
  ;; If not a FLOAT class, then thanks to hash-consing, two instances can be TYPE=
  ;; only if EQ. Therefore, since this method was invoked, the arguments are not TYPE=
  ;; if the class is other than FLOAT.
  (values (and (eq (numeric-type-class type1) 'float)
               (numtype-aspects-eq type1 type2)
               (equalp (numeric-type-low type1) (numeric-type-low type2))
               (equalp (numeric-type-high type1) (numeric-type-high type2)))
          t))

(declaim (inline bounds-unbounded-p))
(defun bounds-unbounded-p (low high)
  (and (null low) (eq high low)))

(define-type-method (number :negate) (type)
  (let ((low (numeric-type-low type))
        (high (numeric-type-high type)))
    (if (bounds-unbounded-p low high)
        (make-negation-type type)
        (type-union
         (make-negation-type (modified-numeric-type type :low nil :high nil))
         (cond
           ((null low)
            (modified-numeric-type
             type
             :low (if (consp high) (car high) (list high))
             :high nil))
           ((null high)
            (modified-numeric-type
             type
             :low nil
             :high (if (consp low) (car low) (list low))))
           (t (type-union
               (modified-numeric-type
                type
                :low nil
                :high (if (consp low) (car low) (list low)))
               (modified-numeric-type
                type
                :low (if (consp high) (car high) (list high))
                :high nil))))))))

(define-type-method (number :unparse) (flags type)
  (let* ((complexp (numeric-type-complexp type))
         (low (numeric-type-low type))
         (high (numeric-type-high type))
         (base (case (numeric-type-class type)
                 (integer 'integer)
                 (rational 'rational)
                 (float (or (numeric-type-format type) 'float))
                 (t 'real))))
    (let ((base+bounds
           (cond ((and (eq base 'integer) high low)
                  (let ((high-count (logcount high))
                        (high-length (integer-length high)))
                    (cond ((= low 0)
                           (cond ((= high 0) '(integer 0 0))
                                 ((= high 1) 'bit)
                                 ((and (= high-count high-length)
                                       (plusp high-length))
                                  `(unsigned-byte ,high-length))
                                 (t
                                  `(mod ,(1+ high)))))
                          ((and (= low most-negative-fixnum)
                                (= high most-positive-fixnum))
                           'fixnum)
                          ((and (= low (lognot high))
                                (= high-count high-length)
                                (> high-count 0))
                           `(signed-byte ,(1+ high-length)))
                          (t
                           `(integer ,low ,high)))))
                 (high `(,base ,(or low '*) ,high))
                 (low
                  (if (and (eq base 'integer) (= low 0))
                      'unsigned-byte
                      `(,base ,low)))
                 (t base))))
      (ecase complexp
        (:real
         (aver (neq base 'real))
         base+bounds)
        (:complex
         (aver (neq base 'real))
         `(complex ,base+bounds))
        ((nil)
         (aver (eq base+bounds 'real))
         'number)))))

(define-type-method (number :singleton-p) (type)
  (let ((low  (numeric-type-low  type))
        (high (numeric-type-high type)))
    (if (and low
             (eql low high)
             (eql (numeric-type-complexp type) :real)
             (if (eq (numeric-type-class type) 'float)
                 ;; (float 0.0 0.0) fits both -0.0 and 0.0
                 (not (zerop low))
                 (member (numeric-type-class type) '(integer rational))))
        (values t low)
        (values nil nil))))

;;; Coerce a numeric type bound to the given type while handling
;;; exclusive bounds.
(defun coerce-numeric-bound (bound type)
  (flet ((c (thing)
           #+sb-xc-host (declare (ignore thing))
           (case type
             (rational
              #+sb-xc-host (return-from coerce-numeric-bound)
              #-sb-xc-host (if (and (floatp thing) (float-infinity-p thing))
                               (return-from coerce-numeric-bound nil)
                               (rational thing)))
             ((float single-float)
              (cond #-sb-xc-host
                    ((<= most-negative-single-float thing most-positive-single-float)
                     (coerce thing 'single-float))
                    (t
                     (return-from coerce-numeric-bound nil))))
             (double-float
              (cond #-sb-xc-host
                    ((<= most-negative-double-float thing most-positive-double-float)
                     (coerce thing 'double-float))
                    (t
                     (return-from coerce-numeric-bound nil)))))))
    (when bound
      (if (consp bound)
          (list (c (car bound)))
          (c bound)))))

(defun %make-union-numeric-type (class format complexp low high)
  (declare (type (member integer rational float nil) class))
  (macrolet ((unionize (&rest specs)
               `(type-union
                 ,@(loop for (class format coerce simple-coerce) in specs
                         collect `(make-numeric-type
                                   :class ',class
                                   :format ',format
                                   :complexp complexp
                                   :low ,(if simple-coerce
                                             `(coerce low ',coerce)
                                             `(coerce-numeric-bound low ',coerce))
                                   :high ,(if simple-coerce
                                              `(coerce high ',coerce)
                                              `(coerce-numeric-bound high ',coerce)))))))
    (cond ((and (null class) (member complexp '(:real :complex)))
           (cond ((not (bounds-unbounded-p low high))
                  (cond ((and (floatp low) (float-infinity-p low)
                              (eql low high))
                         ;; low and high are some float
                         ;; infinity. not representable as a
                         ;; rational.
                         (let ((complexp :real)) ; TODO what if complexp was :complex?
                           (unionize (float single-float single-float t)
                                     (float double-float double-float t))))
                        (t
                         (unionize (rational nil          rational)
                                   (float    single-float single-float)
                                   (float    double-float double-float)))))
                 ((eq complexp :complex)
                  (specifier-type 'complex))
                 (t
                  (specifier-type 'real))))
          ((and (eq class 'float) (member complexp '(:real :complex))
                (eq format nil))
           (cond ((not (bounds-unbounded-p low high))
                  (if (and (floatp low) (float-infinity-p low)
                           (eql low high))
                      (let ((complexp :real))
                        (unionize (float single-float single-float t)
                                  (float double-float double-float t)
                                  #+long-float((error "long-float"))))
                      (unionize (float single-float single-float)
                                (float double-float double-float)
                                #+long-float((error "long-float")))))
                 ((eq complexp :complex)
                  (specifier-type '(complex float)))
                 (t
                  (specifier-type 'float))))
          ((and (null complexp)
                (or class format low high))
           (type-union (make-numeric-type :class class :format format :complexp :complex
                                          :low low :high high)
                       (make-numeric-type :class class :format format :complexp :real
                                          :low low :high high))))))

;;; Impose canonicalization rules for NUMERIC-TYPE. Note that in some
;;; cases, despite the name, we return *EMPTY-TYPE* or a UNION-TYPE instead of a
;;; NUMERIC-TYPE.
(defun make-numeric-type (&key class format (complexp :real) low high)
  (declare (type (member integer rational float nil) class))
  (declare (inline !compute-numtype-aspect-id))
  (let ((union-type (%make-union-numeric-type
                     class format complexp low high)))
    (when union-type (return-from make-numeric-type union-type)))
  (multiple-value-bind (low high)
      (case class
        (integer
         ;; INTEGER types always have their LOW and HIGH bounds
         ;; represented as inclusive, not exclusive values.
         (values (if (consp low) (1+ (type-bound-number low)) low)
                 (if (consp high) (1- (type-bound-number high)) high)))
        (t
         ;; no canonicalization necessary
         (values low high)))
    ;; if interval is empty
    (when (and low high
               (if (or (consp low) (consp high)) ; if either bound is exclusive
                   (sb-xc:>= (type-bound-number low) (type-bound-number high))
                   (sb-xc:> low high)))
      (return-from make-numeric-type *empty-type*))
    (when (and (eq class 'rational) (integerp low) (eql low high))
      (setf class 'integer))
    (new-ctype numeric-type 0 (get-numtype-aspects complexp class format) low high)))

(defun modified-numeric-type (base
                              &key
                              (class      (numeric-type-class      base))
                              (format     (numeric-type-format     base))
                              (complexp   (numeric-type-complexp   base))
                              (low        (numeric-type-low        base))
                              (high       (numeric-type-high       base)))
  (make-numeric-type :class class
                     :format format
                     :complexp complexp
                     :low low
                     :high high))

;;; Return true if X is "less than or equal" to Y, taking open bounds
;;; into consideration. CLOSED is the predicate used to test the bound
;;; on a closed interval (e.g. <=), and OPEN is the predicate used on
;;; open bounds (e.g. <). Y is considered to be the outside bound, in
;;; the sense that if it is infinite (NIL), then the test succeeds,
;;; whereas if X is infinite, then the test fails (unless Y is also
;;; infinite).
;;;
;;; This is for comparing bounds of the same kind, e.g. upper and
;;; upper. Use NUMERIC-BOUND-TEST* for different kinds of bounds.
(defmacro numeric-bound-test (x y closed open)
  (setq closed (intern (string closed) "SB-XC")
        open (intern (string open) "SB-XC"))
  `(cond ((not ,y) t)
         ((not ,x) nil)
         ((consp ,x)
          (if (consp ,y)
              (,closed (car ,x) (car ,y))
              (,closed (car ,x) ,y)))
         (t
          (if (consp ,y)
              (,open ,x (car ,y))
              (,closed ,x ,y)))))

;;; This is used to compare upper and lower bounds. This is different
;;; from the same-bound case:
;;; -- Since X = NIL is -infinity, whereas y = NIL is +infinity, we
;;;    return true if *either* arg is NIL.
;;; -- an open inner bound is "greater" and also squeezes the interval,
;;;    causing us to use the OPEN test for those cases as well.
(defmacro numeric-bound-test* (x y closed open)
  (setq closed (intern (string closed) "SB-XC")
        open (intern (string open) "SB-XC"))
  `(cond ((not ,y) t)
         ((not ,x) t)
         ((consp ,x)
          (if (consp ,y)
              (,open (car ,x) (car ,y))
              (,open (car ,x) ,y)))
         (t
          (if (consp ,y)
              (,open ,x (car ,y))
              (,closed ,x ,y)))))

;;; Return whichever of the numeric bounds X and Y is "maximal"
;;; according to the predicates CLOSED (e.g. >=) and OPEN (e.g. >).
;;; This is only meaningful for maximizing like bounds, i.e. upper and
;;; upper. If MAX-P is true, then we return NIL if X or Y is NIL,
;;; otherwise we return the other arg.
(defmacro numeric-bound-max (x y closed open max-p)
  (setq closed (intern (string closed) "SB-XC")
        open (intern (string open) "SB-XC"))
  (once-only ((n-x x)
              (n-y y))
    `(cond ((not ,n-x) ,(if max-p nil n-y))
           ((not ,n-y) ,(if max-p nil n-x))
           ((consp ,n-x)
            (if (consp ,n-y)
                (if (,closed (car ,n-x) (car ,n-y)) ,n-x ,n-y)
                (if (,open (car ,n-x) ,n-y) ,n-x ,n-y)))
           (t
            (if (consp ,n-y)
                (if (,open (car ,n-y) ,n-x) ,n-y ,n-x)
                (if (,closed ,n-y ,n-x) ,n-y ,n-x))))))

(define-type-method (number :simple-subtypep) (type1 type2)
  (let ((class1 (numeric-type-class type1))
        (class2 (numeric-type-class type2))
        (complexp2 (numeric-type-complexp type2))
        (format2 (numeric-type-format type2))
        (low1 (numeric-type-low type1))
        (high1 (numeric-type-high type1))
        (low2 (numeric-type-low type2))
        (high2 (numeric-type-high type2)))
    ;; If one is complex and the other isn't, they are disjoint.
    (cond ((not (or (eq (numeric-type-complexp type1) complexp2)
                    (null complexp2)))
           (values nil t))
          ;; If the classes are specified and different, the types are
          ;; disjoint unless type2 is RATIONAL and type1 is INTEGER.
          ;; [ or type1 is INTEGER and type2 is of the form (RATIONAL
          ;; X X) for integral X, but this is dealt with in the
          ;; canonicalization inside MAKE-NUMERIC-TYPE ]
          ((not (or (eq class1 class2)
                    (null class2)
                    (and (eq class1 'integer) (eq class2 'rational))))
           (values nil t))
          ;; If the float formats are specified and different, the types
          ;; are disjoint.
          ((not (or (eq (numeric-type-format type1) format2)
                    (null format2)))
           (values nil t))
          ;; Check the bounds.
          ((and (numeric-bound-test low1 low2 >= >)
                (numeric-bound-test high1 high2 <= <))
           (values t t))
          (t
           (values nil t)))))

(!define-superclasses number ((number)) !cold-init-forms)

;;; If the high bound of LOW is adjacent to the low bound of HIGH,
;;; then return true, otherwise NIL. Adjacency of floating-point intervals
;;; implies that exactly one is an open interval and exactly one is closed
;;; at the adjacency point.
;;; We never (as of now) get here in the cross-compiler with target
;;; floating-point numbers. This seems legitimate as we seldom specify
;;; anything as open intervals.  The few cases seem to be the fun-types
;;; of %RANDOM-{SINGLE,DOUBLE}-FLOAT and HASH-TABLE-REHASH-mumble.
(defun numeric-types-adjacent (low high)
  (let ((low-bound (numeric-type-high low))
        (high-bound (numeric-type-low high)))
    ;; Return T if and only if X is EQL to Y, or X = 0 and -X is EQL to Y.
    ;; If both intervals have the same sign of zero at the adjacency point,
    ;; then they intersect (as per NUMERIC-TYPES-INTESECT)
    ;; so it doesn't matter much what we say here.
    (flet ((float-zeros-eqlish (x y)
             (or (eql x y)
                 ;; Calling (EQL (- X) Y) might cons. Using = would be almost the same
                 ;; but not cons, however I prefer not to assume that the caller has
                 ;; already checked for matching float formats. EQL enforces that.
                 (and (fp-zero-p x) (fp-zero-p y) (eql (sb-xc:- x) y)))))
      (cond ((not (and low-bound high-bound)) nil)
            ((and (consp low-bound) (consp high-bound)) nil)
            ((consp low-bound) (float-zeros-eqlish (car low-bound) high-bound))
            ((consp high-bound) (float-zeros-eqlish low-bound (car high-bound)))
            ((and (eq (numeric-type-class low) 'integer)
                  (eq (numeric-type-class high) 'integer))
             (eql (1+ low-bound) high-bound)) ; Integer intervals are never open
            (t
             nil)))))

;;; Return a numeric type that is a supertype for both TYPE1 and TYPE2.
;;;
;;; Binding *APPROXIMATE-NUMERIC-UNIONS* to T allows merging non-adjacent
;;; numeric types, eg (OR (INTEGER 0 12) (INTEGER 20 128)) => (INTEGER 0 128),
;;; the compiler does this occasionally during type-derivation to avoid
;;; creating absurdly complex unions of numeric types.
(defvar *approximate-numeric-unions* nil)

(defun rational-integer-union (rational integer)
  (let ((formatr (numeric-type-format rational))
        (formati (numeric-type-format integer))
        (complexpr (numeric-type-complexp rational))
        (complexpi (numeric-type-complexp integer))
        (lowi (numeric-type-low integer))
        (highi (numeric-type-high integer))
        (lowr (numeric-type-low rational))
        (highr (numeric-type-high rational)))
    (when (and (eq formatr formati) (eq complexpr complexpi))
      (cond
        ;; handle the special-case that a single integer expands the
        ;; rational interval.
        ((and (integerp lowi) (integerp highi) (= lowi highi)
              (or *approximate-numeric-unions*
                  (numeric-types-adjacent integer rational)
                  (numeric-types-adjacent rational integer)))
         (make-numeric-type
          :class 'rational :format formatr :complexp complexpr
          :low (numeric-bound-max lowr lowi <= < t)
          :high (numeric-bound-max highr highi >= > t)))
        ;; the general case:
        ;;
        ;; 1. expand the integer type by those integers contained by
        ;; the rational type, if possible.
        ;;
        ;; 2. turn open bounds in the rational contained in the
        ;; integer type into closed ones.
        ;;
        ;; (if neither of these applies, return NIL)
        (t
         (let* ((integers-of-rational
                 (make-numeric-type
                  :class 'integer :format formatr :complexp complexpr
                  :low (round-numeric-bound lowr 'integer formatr t)
                  :high (round-numeric-bound highr 'integer formatr nil)))
                (new-integer
                 (and (numeric-type-p integers-of-rational)
                      (or *approximate-numeric-unions*
                          (numeric-types-intersect integers-of-rational integer)
                          (numeric-types-adjacent integers-of-rational integer)
                          (numeric-types-adjacent integer integers-of-rational))
                     (let ((new-lowi (numeric-bound-max
                                     lowi
                                     (numeric-type-low integers-of-rational)
                                     <= < t))
                           (new-highi (numeric-bound-max
                                      highi
                                      (numeric-type-high integers-of-rational)
                                      >= > t)))
                       (and (or (not (eql new-lowi lowi))
                                (not (eql new-highi highi)))
                            (make-numeric-type
                             :class 'integer :format formatr :complexp complexpr
                             :low new-lowi :high new-highi)))))
                (new-lowr
                 (and (consp lowr)
                      (integerp (car lowr))
                      (let ((low-integer
                             (make-numeric-type
                              :class 'integer :format formati :complexp complexpi
                              :low (car lowr) :high (car lowr))))
                        (and (numeric-types-intersect integer low-integer)
                             (numeric-type-low low-integer)))))
                (new-highr
                 (and (consp highr) (integerp (car highr))
                      (let ((high-integer
                             (make-numeric-type
                              :class 'integer :format formati :complexp complexpi
                              :low (car highr) :high (car highr))))
                        (and (numeric-types-intersect integer high-integer)
                             (numeric-type-high high-integer)))))
                (new-rational
                 (and (or new-lowr new-highr)
                      (make-numeric-type
                       :class 'rational :format formatr :complexp complexpr
                       :low (or new-lowr lowr) :high (or new-highr highr)))))
           (cond
             ((or new-integer new-rational)
              (make-union-type nil (list (or new-integer integer) (or new-rational rational))))
             (t nil))))))))

(define-type-method (number :simple-union2) (type1 type2)
  (declare (type numeric-type type1 type2))
  (cond ((csubtypep type1 type2) type2)
        ((csubtypep type2 type1) type1)
        (t
         (let ((class1 (numeric-type-class type1))
               (format1 (numeric-type-format type1))
               (complexp1 (numeric-type-complexp type1))
               (class2 (numeric-type-class type2))
               (format2 (numeric-type-format type2))
               (complexp2 (numeric-type-complexp type2)))
           (cond
             ((and (eq class1 class2)
                   (eq format1 format2)
                   (eq complexp1 complexp2)
                   (or *approximate-numeric-unions*
                       (numeric-types-intersect type1 type2)
                       (numeric-types-adjacent type1 type2)
                       (numeric-types-adjacent type2 type1)))
              (make-numeric-type
               :class class1
               :format format1
               :complexp complexp1
               :low (numeric-bound-max (numeric-type-low type1)
                                       (numeric-type-low type2)
                                       <= < t)
               :high (numeric-bound-max (numeric-type-high type1)
                                        (numeric-type-high type2)
                                        >= > t)))

             ((and (eq class1 'rational) (eq class2 'integer))
              (rational-integer-union type1 type2))
             ((and (eq class1 'integer) (eq class2 'rational))
              (rational-integer-union type2 type1))
             (t nil))))))


(!cold-init-forms
  (setf (info :type :kind 'number) :primitive)
  (setf (info :type :builtin 'number)
        #+sb-xc-host
        (hashset-insert *numeric-type-hashset*
                        (!alloc-numeric-type #.(make-ctype-bits 'number)
                                             (get-numtype-aspects nil nil nil)
                                             nil nil))
        #-sb-xc-host (specifier-type 'number)))

(def-type-translator complex ((:context context) &optional (typespec '*))
  (if (eq typespec '*)
      (specifier-type '(complex real))
      (labels ((not-numeric ()
                 (error "The component type for COMPLEX is not numeric: ~S"
                        typespec))
               (not-real ()
                 (error "The component type for COMPLEX is not a subtype of REAL: ~S"
                        typespec))
               (complex1 (component-type)
                 (unless (numeric-type-p component-type)
                   (not-numeric))
                 (unless (eq (numeric-type-complexp component-type) :real)
                   (not-real))
                 (if (csubtypep component-type (specifier-type '(eql 0)))
                     *empty-type*
                     (modified-numeric-type component-type
                                            :complexp :complex)))
               (do-complex (ctype)
                 (cond
                   ((eq ctype *empty-type*) *empty-type*)
                   ((eq ctype *universal-type*) (not-real))
                   ((typep ctype 'numeric-type) (complex1 ctype))
                   ((typep ctype 'union-type)
                    (%type-union (mapcar #'do-complex (union-type-types ctype))))
                   ((typep ctype 'member-type)
                    (%type-union
                     (mapcar-member-type-members
                      (lambda (x)
                        (if (realp x)
                            (do-complex (ctype-of x))
                            (not-real)))
                      ctype)))
                   ((and (typep ctype 'intersection-type)
                         ;; FIXME: This is very much a
                         ;; not-quite-worst-effort, but we are required to do
                         ;; something here because of our representation of
                         ;; RATIO as (AND RATIONAL (NOT INTEGER)): we must
                         ;; allow users to ask about (COMPLEX RATIO).  This
                         ;; will of course fail to work right on such types
                         ;; as (AND INTEGER (SATISFIES ZEROP))...
                         (let ((numbers (remove-if-not
                                         #'numeric-type-p
                                         (intersection-type-types ctype))))
                           (and (car numbers)
                                (null (cdr numbers))
                                (eq (numeric-type-complexp (car numbers)) :real)
                                (complex1 (car numbers))))))
                   (t
                    (multiple-value-bind (subtypep certainly)
                        (csubtypep ctype (specifier-type 'real))
                      (if (and (not subtypep) certainly)
                          (not-real)
                          ;; ANSI just says that TYPESPEC is any subtype of
                          ;; type REAL, not necessarily a NUMERIC-TYPE. In
                          ;; particular, at this point TYPESPEC could legally
                          ;; be a hairy type like (AND NUMBER (SATISFIES
                          ;; REALP) (SATISFIES ZEROP)), in which case we fall
                          ;; through the logic above and end up here,
                          ;; stumped.
                          ;; FIXME: (COMPLEX NUMBER) is not rejected but should
                          ;; be, as NUMBER is clearly not a subtype of real.
                          (bug "~@<(known bug #145): The type ~S is too hairy to be ~
used for a COMPLEX component.~:@>"
                               typespec)))))))
        (let ((ctype (specifier-type typespec context)))
          (do-complex ctype)))))

;;; If X is *, return NIL, otherwise return the bound, which must be a
;;; member of TYPE or a one-element list of a member of TYPE.
;;; This is not necessarily the canonical bound. An integer bound
;;; should always be an atom, which we'll enforce later if needed.
(defmacro valid-bound (bound type)
  `(cond ((eq ,bound '*) nil)
         ((sb-xc:typep (if (singleton-p ,bound) (car ,bound) ,bound) ',type) ,bound)
         (t
          (error ,(format nil "~A bound is not * or ~A ~A or list of one ~:*~A: ~~S"
                          (string-capitalize bound)
                          (if (eq type 'integer) "an" "a")
                          (string-downcase type))
                 ,bound))))

(def-type-translator integer (&optional (low '*) (high '*))
  (let ((lb (valid-bound low integer))
        (hb (valid-bound high integer)))
    (make-numeric-type :class 'integer :complexp :real :low lb :high hb)))

(defmacro !def-bounded-type (type class format)
  `(def-type-translator ,type (&optional (low '*) (high '*))
     (let ((lb (valid-bound low ,type))
           (hb (valid-bound high ,type)))
       (make-numeric-type :class ',class :format ',format :low lb :high hb))))

(!def-bounded-type rational rational nil)

;;; Unlike CMU CL, we represent the types FLOAT and REAL as
;;; UNION-TYPEs of more primitive types, in order to make
;;; type representation more unique, avoiding problems in the
;;; simplification of things like
;;;   (subtypep '(or (single-float -1.0 1.0) (single-float 0.1))
;;;             '(or (real -1 7) (single-float 0.1) (single-float -1.0 1.0)))
;;; When we allowed REAL to remain as a separate NUMERIC-TYPE,
;;; it was too easy for the first argument to be simplified to
;;; '(SINGLE-FLOAT -1.0), and for the second argument to be simplified
;;; to '(OR (REAL -1 7) (SINGLE-FLOAT 0.1)) and then for the
;;; SUBTYPEP to fail (returning NIL,T instead of T,T) because
;;; the first argument can't be seen to be a subtype of any of the
;;; terms in the second argument.
;;;
;;; The old CMU CL way was:
;;;   (!def-bounded-type float float nil)
;;;   (!def-bounded-type real nil nil)
;;;
;;; FIXME: If this new way works for a while with no weird new
;;; problems, we can go back and rip out support for separate FLOAT
;;; and REAL flavors of NUMERIC-TYPE. The new way was added in
;;; sbcl-0.6.11.22, 2001-03-21.
(defun coerce-bound (bound type upperp inner-coerce-bound-fun)
  (declare (type function inner-coerce-bound-fun))
  (if (eq bound '*)
      bound
      (funcall inner-coerce-bound-fun bound type upperp)))

(macrolet ((make-bound (val)
             `(let ((coerced ,val))
                (if (listp bound) (list coerced) coerced))))

(defun inner-coerce-real-bound (bound type upperp)
  (let ((nl most-negative-long-float)
        (pl most-positive-long-float))
    (let ((nbound (if (listp bound) (car bound) bound)))
      (ecase type
        (rational
         (make-bound (rational nbound)))
        (float
         (cond
           ((floatp nbound) bound)
           (t
            ;; Coerce to the widest float format available, to avoid
            ;; unnecessary loss of precision, but don't coerce
            ;; unrepresentable numbers.
            (ecase upperp
              ((nil)
               (when (sb-xc:< nbound nl) (return-from inner-coerce-real-bound nl)))
              ((t)
               (when (sb-xc:> nbound pl) (return-from inner-coerce-real-bound pl))))
            (make-bound (coerce nbound 'long-float)))))))))

(defun inner-coerce-float-bound (bound type upperp)
  (let ((nd most-negative-double-float)
        (pd most-positive-double-float)
        (ns most-negative-single-float)
        (ps most-positive-single-float))
    (let ((nbound (if (listp bound) (car bound) bound)))
      (ecase type
        (single-float
         (cond
           ((cl:typep nbound 'single-float) bound)
           (t
            (ecase upperp
              ((nil)
               (when (sb-xc:< nbound ns) (return-from inner-coerce-float-bound ns)))
              ((t)
               (when (sb-xc:> nbound ps) (return-from inner-coerce-float-bound ps))))
            (make-bound (coerce nbound 'single-float)))))
        (double-float
         (cond
           ((cl:typep nbound 'double-float) bound)
           (t
            (ecase upperp
              ((nil)
               (when (sb-xc:< nbound nd) (return-from inner-coerce-float-bound nd)))
              ((t)
               (when (sb-xc:> nbound pd) (return-from inner-coerce-float-bound pd))))
            (make-bound (coerce nbound 'double-float)))))))))
) ; end MACROLET

(defun coerced-real-bound (bound type upperp)
  (coerce-bound bound type upperp #'inner-coerce-real-bound))
(defun coerced-float-bound (bound type upperp)
  (coerce-bound bound type upperp #'inner-coerce-float-bound))
(def-type-translator real (&optional (low '*) (high '*))
  (specifier-type `(or (float ,(coerced-real-bound  low 'float nil)
                              ,(coerced-real-bound high 'float t))
                       (rational ,(coerced-real-bound  low 'rational nil)
                                 ,(coerced-real-bound high 'rational t)))))
(def-type-translator float (&optional (low '*) (high '*))
  (specifier-type
   `(or (single-float ,(coerced-float-bound  low 'single-float nil)
                      ,(coerced-float-bound high 'single-float t))
        (double-float ,(coerced-float-bound  low 'double-float nil)
                      ,(coerced-float-bound high 'double-float t))
        #+long-float ,(error "stub: no long float support yet"))))

(macrolet ((define-float-format (f) `(!def-bounded-type ,f float ,f)))
  (define-float-format single-float)
  (define-float-format double-float))

(defun numeric-types-intersect (type1 type2)
  (declare (type numeric-type type1 type2))
  (let* ((class1 (numeric-type-class type1))
         (class2 (numeric-type-class type2))
         (complexp1 (numeric-type-complexp type1))
         (complexp2 (numeric-type-complexp type2))
         (format1 (numeric-type-format type1))
         (format2 (numeric-type-format type2))
         (low1 (numeric-type-low type1))
         (high1 (numeric-type-high type1))
         (low2 (numeric-type-low type2))
         (high2 (numeric-type-high type2)))
    ;; If one is complex and the other isn't, then they are disjoint.
    (cond ((not (or (eq complexp1 complexp2)
                    (null complexp1) (null complexp2)))
           nil)
          ;; If either type is a float, then the other must either be
          ;; specified to be a float or unspecified. Otherwise, they
          ;; are disjoint.
          ((and (eq class1 'float)
                (not (member class2 '(float nil)))) nil)
          ((and (eq class2 'float)
                (not (member class1 '(float nil)))) nil)
          ;; If the float formats are specified and different, the
          ;; types are disjoint.
          ((not (or (eq format1 format2) (null format1) (null format2)))
           nil)
          (t
           ;; Check the bounds. This is a bit odd because we must
           ;; always have the outer bound of the interval as the
           ;; second arg.
           (if (numeric-bound-test high1 high2 <= <)
               (or (and (numeric-bound-test low1 low2 >= >)
                        (numeric-bound-test* low1 high2 <= <))
                   (and (numeric-bound-test low2 low1 >= >)
                        (numeric-bound-test* low2 high1 <= <)))
               (or (and (numeric-bound-test* low2 high1 <= <)
                        (numeric-bound-test low2 low1 >= >))
                   (and (numeric-bound-test high2 high1 <= <)
                        (numeric-bound-test* high2 low1 >= >))))))))

;;; Take the numeric bound X and convert it into something that can be
;;; used as a bound in a numeric type with the specified CLASS and
;;; FORMAT. If UP-P is true, then we round up as needed, otherwise we
;;; round down. UP-P true implies that X is a lower bound, i.e. (N) > N.
;;;
;;; This is used by NUMERIC-TYPE-INTERSECTION to mash the bound into
;;; the appropriate type number. X may only be a float when CLASS is
;;; FLOAT.
;;;
;;; ### Note: it is possible for the coercion to a float to overflow
;;; or underflow. This happens when the bound doesn't fit in the
;;; specified format. In this case, we should really return the
;;; appropriate {Most | Least}-{Positive | Negative}-XXX-Float float
;;; of desired format. But these conditions aren't currently signalled
;;; in any useful way.
;;;
;;; Also, when converting an open rational bound into a float we
;;; should probably convert it to a closed bound of the closest float
;;; in the specified format. KLUDGE: In general, open float bounds are
;;; screwed up. -- (comment from original CMU CL)
(defun round-numeric-bound (x class format up-p)
  (if x
      (let ((cx (if (consp x) (car x) x)))
        (ecase class
          ((nil rational) x)
          (integer
           (if (and (consp x) (integerp cx))
               (if up-p (1+ cx) (1- cx))
               (if up-p (ceiling cx) (floor cx))))
          (float
           (aver format)
           (let ((res
                   (cond
                     ((and format (subtypep format 'double-float))
                      (if (sb-xc:<= most-negative-double-float cx most-positive-double-float)
                          (coerce cx format)
                          nil))
                     (t
                      (if (sb-xc:<= most-negative-single-float cx most-positive-single-float)
                          ;; FIXME: bug #389
                          (coerce cx (or format 'single-float))
                          nil)))))
             (if (and (consp x) res)
                 (list res)
                 res)))))
      nil))

;;; Handle the case of type intersection on two numeric types. We use
;;; TYPES-EQUAL-OR-INTERSECT to throw out the case of types with no
;;; intersection. If an attribute in TYPE1 is unspecified, then we use
;;; TYPE2's attribute, which must be at least as restrictive. If the
;;; types intersect, then the only attributes that can be specified
;;; and different are the class and the bounds.
;;;
;;; When the class differs, we use the more restrictive class. The
;;; only interesting case is RATIONAL/INTEGER, since RATIONAL includes
;;; INTEGER.
;;;
;;; We make the result lower (upper) bound the maximum (minimum) of
;;; the argument lower (upper) bounds. We convert the bounds into the
;;; appropriate numeric type before maximizing. This avoids possible
;;; confusion due to mixed-type comparisons (but I think the result is
;;; the same).
(define-type-method (number :simple-intersection2) (type1 type2)
  (declare (type numeric-type type1 type2))
  (if (numeric-types-intersect type1 type2)
      (let* ((class1 (numeric-type-class type1))
             (class2 (numeric-type-class type2))
             (class (ecase class1
                      ((nil) class2)
                      ((integer float) class1)
                      (rational (if (eq class2 'integer)
                                    'integer
                                    'rational))))
             (format (or (numeric-type-format type1)
                         (numeric-type-format type2)))
             (low1 (numeric-type-low type1))
             (high1 (numeric-type-high type1))
             (infinity1 (and (floatp low1) (float-infinity-p low1) (eql low1 high1)))
             (low2 (numeric-type-low type2))
             (high2 (numeric-type-high type2))
             (infinity2 (and (floatp low2) (float-infinity-p low2) (eql low2 high2))))
        (make-numeric-type
         :class class
         :format format
         :complexp (or (numeric-type-complexp type1)
                       (numeric-type-complexp type2))
         :low (cond (infinity1 low1)
                    (infinity2 low2)
                    (t (numeric-bound-max
                        (round-numeric-bound low1 class format t)
                        (round-numeric-bound low2 class format t)
                        > >= nil)))
         :high (cond (infinity1 high1)
                     (infinity2 high2)
                     (t (numeric-bound-max
                         (round-numeric-bound high1 class format nil)
                         (round-numeric-bound high2 class format nil)
                         < <= nil)))))
      *empty-type*))

;;; Given two float formats, return the one with more precision. If
;;; either one is null, return NIL.
(defun float-format-max (f1 f2)
  (when (and f1 f2)
    (dolist (f *float-formats* (error "bad float format: ~S" f1))
      (when (or (eq f f1) (eq f f2))
        (return f)))))

;;; Return the result of an operation on TYPE1 and TYPE2 according to
;;; the rules of numeric contagion. This is NUMBER, some float
;;; format (possibly complex) or RATIONAL or a UNION-TYPE of
;;; these. Due to rational canonicalization, there isn't much we can
;;; do here with integers or rational complex numbers.
;;;
;;; If either argument is not a NUMERIC-TYPE, then return NUMBER. This
;;; is useful mainly for allowing types that are technically numbers,
;;; but not a NUMERIC-TYPE.
(defun numeric-contagion (type1 type2 &key (rational t)
                                           unsigned)
  (if (and (numeric-type-p type1) (numeric-type-p type2))
      (let ((class1 (numeric-type-class type1))
            (class2 (numeric-type-class type2))
            (format1 (numeric-type-format type1))
            (format2 (numeric-type-format type2))
            (complexp1 (numeric-type-complexp type1))
            (complexp2 (numeric-type-complexp type2)))
        (cond ((eq class1 'float)
               (make-numeric-type
                :class 'float
                :format (ecase class2
                          (float (float-format-max format1 format2))
                          ((integer rational) format1)
                          ((nil)
                           ;; A double-float with any real number is a
                           ;; double-float.
                           #-long-float
                           (if (eq format1 'double-float)
                             'double-float
                             nil)
                           ;; A long-float with any real number is a
                           ;; long-float.
                           #+long-float
                           (if (eq format1 'long-float)
                             'long-float
                             nil)))
                :complexp (cond ((and (eq complexp1 :real)
                                      (eq complexp2 :real))
                                 :real)
                                ((or (null complexp1) (null complexp2))
                                 nil)
                                (t :complex))))
              ((eq class2 'float) (numeric-contagion type2 type1))
              ((and (eq complexp1 :real) (eq complexp2 :real))
               (if (or rational
                       (or (neq class1 'integer)
                           (neq class2 'integer)))
                   (make-numeric-type
                    :class (and class1 class2 'rational)
                    :complexp :real)
                   (make-numeric-type
                    :class 'integer
                    :complexp :real
                    :low (and unsigned
                              (typep (numeric-type-low type1) 'unsigned-byte)
                              (typep (numeric-type-low type2) 'unsigned-byte)
                              0))))
              (t
               (specifier-type 'number))))
      (specifier-type 'number)))

;;;; array types

(define-type-class array :enumerable nil :might-contain-other-types nil)

;; All character-set types are enumerable, but it's not possible for
;; one to be TYPE= to a MEMBER type because (MEMBER #\x) is not
;; internally represented as a MEMBER type.  So in case it wasn't
;; clear already ENUMERABLE-P does not mean "possibly a MEMBER type in
;; the Lisp-theoretic sense", but means "could be implemented in SBCL
;; as a MEMBER type".
(define-type-class character-set :enumerable nil :might-contain-other-types nil)

(defun make-character-set-type (pairs)
  (unless pairs
    (return-from make-character-set-type *empty-type*))
  ;; aver that the cars of the list elements are sorted into increasing order
  (do ((p pairs (cdr p)))
      ((null (cdr p)))
    (aver (<= (caar p) (caadr p))))
  (let ((pairs
         (if (and (singleton-p pairs) (eql (caar pairs) (cdar pairs)))
             pairs ; don't need to preprocess the pairs
             (let (result)
                (do ((pairs pairs (cdr pairs)))
                    ((null pairs) (nreverse result))
                  (destructuring-bind (low . high) (car pairs)
                    (loop for (low1 . high1) in (cdr pairs)
                          if (<= low1 (1+ high))
                          do (progn (setf high (max high high1))
                                    (setf pairs (cdr pairs)))
                          else do (return nil))
                    (cond
                      ((>= low char-code-limit))
                      ((< high 0))
                      (t (push (cons (max 0 low)
                                     (min high (1- char-code-limit)))
                               result)))))))))
    (unless (cdr pairs)
      (macrolet ((range (low high)
                   `(return-from make-character-set-type
                      (inline-cache-ctype
                       (!alloc-character-set-type (make-ctype-bits 'character-set)
                                                  '((,low . ,high)))
                       (character-set ((,low . ,high)))))))
        (let* ((pair (car pairs))
               (low (car pair))
               (high (cdr pair)))
          (cond ((eql high (1- char-code-limit))
                 (cond ((eql low 0)
                        (range 0 #.(1- char-code-limit)))
                       #+sb-unicode
                       ((eql low base-char-code-limit)
                        (range #.base-char-code-limit
                               #.(1- char-code-limit)))))
                #+sb-unicode
                ((and (eql low 0) (eql high (1- base-char-code-limit)))
                 (range 0 #.(1- base-char-code-limit)))))))
    (new-ctype character-set-type 0 pairs)))

(declaim (ftype (sfunction (t &key (:complexp t)
                                   (:element-type t)
                                   (:specialized-element-type t))
                           ctype) make-array-type))
(defun make-array-type (dimensions &key (complexp :maybe) element-type
                                        (specialized-element-type *wild-type*))
  (%make-array-type dimensions complexp element-type specialized-element-type))

(define-type-method (array :simple-=) (type1 type2)
  (cond ((not (and (equal (array-type-dimensions type1)
                          (array-type-dimensions type2))
                   (eq (array-type-complexp type1)
                       (array-type-complexp type2))))
         (values nil t))
        ((or (unknown-type-p (array-type-element-type type1))
             (unknown-type-p (array-type-element-type type2)))
         (type= (array-type-element-type type1)
                (array-type-element-type type2)))
        (t
         ;; FIXME: I would think this can be strength-reduced to EQ
         (values (type= (array-type-specialized-element-type type1)
                        (array-type-specialized-element-type type2))
                 t))))

(define-type-method (array :negate) (type)
  ;; FIXME (and hint to PFD): we're vulnerable here to attacks of the
  ;; form "are (AND ARRAY (NOT (ARRAY T))) and (OR (ARRAY BIT) (ARRAY
  ;; NIL) (ARRAY CHAR) ...) equivalent?" -- CSR, 2003-12-10
  ;; A symptom of the aforementioned is that the following are not TYPE=
  ;;   (AND (VECTOR T) (NOT SIMPLE-ARRAY)) ; an ARRAY-TYPE
  ;;   (AND (VECTOR T) (NOT SIMPLE-VECTOR)) ; an INTERSECTION-TYPE
  ;; even though (VECTOR T) makes it so that the (NOT) clause in each can
  ;; only provide one additional bit of information: that the vector
  ;; is complex as opposed to simple. The rank and element-type are fixed.
  (if (and (eq (array-type-dimensions type) '*)
           (eq (array-type-complexp type) 't)
           (eq (array-type-element-type type) *wild-type*))
      ;; (NOT <hairy-array>) = either SIMPLE-ARRAY or (NOT ARRAY).
      ;; This is deliberately asymmetric - trying to say that NOT simple-array
      ;; equals hairy-array leads to infinite recursion.
      (type-union (make-array-type '* :complexp nil
                                   :element-type *wild-type*)
                  (make-negation-type
                         (make-array-type '* :element-type *wild-type*)))
      (make-negation-type type)))

(define-type-method (array :unparse) (flags type)
  (let* ((dims (array-type-dimensions type))
         ;; Compare the specialised element type and the
         ;; derived element type.  If the derived type
         ;; is so small that it jumps to a smaller upgraded
         ;; element type, use the specialised element type.
         ;;
         ;; This protects from unparsing
         ;;   (and (vector (or bit symbol))
         ;;        (vector (or bit character)))
         ;; i.e., the intersection of two T array types,
         ;; as a bit vector.
         (stype (array-type-specialized-element-type type))
         (dtype (array-type-element-type type))
         (utype (%upgraded-array-element-type dtype))
         (eltype (type-unparse flags
                                (if (type= stype utype)
                                     dtype
                                     stype)))
         (complexp (array-type-complexp type)))
    (cond ((eq dims '*)
           (if (eq eltype '*)
               (ecase complexp
                 ((t) '(and array (not simple-array)))
                 ((:maybe) 'array)
                 ((nil) 'simple-array))
               (ecase complexp
                 ((t) `(and (array ,eltype) (not simple-array)))
                 ((:maybe) `(array ,eltype))
                 ((nil) `(simple-array ,eltype)))))
          ((= (length dims) 1)
           (if complexp
               (let ((answer
                      (if (eq (car dims) '*)
                          (case eltype
                            (bit 'bit-vector)
                            ((base-char #-sb-unicode character) 'base-string)
                            (* 'vector)
                            (t `(vector ,eltype)))
                          (case eltype
                            (bit `(bit-vector ,(car dims)))
                            ((base-char #-sb-unicode character)
                             `(base-string ,(car dims)))
                            (t `(vector ,eltype ,(car dims)))))))
                 (if (eql complexp :maybe)
                     answer
                     `(and ,answer (not simple-array))))
               (if (eq (car dims) '*)
                   (case eltype
                     (bit 'simple-bit-vector)
                     ((base-char #-sb-unicode character) 'simple-base-string)
                     ((t) 'simple-vector)
                     (t `(simple-array ,eltype (*))))
                   (case eltype
                     (bit `(simple-bit-vector ,(car dims)))
                     ((base-char #-sb-unicode character)
                      `(simple-base-string ,(car dims)))
                     ((t) `(simple-vector ,(car dims)))
                     (t `(simple-array ,eltype ,dims))))))
          (t
           (ecase complexp
             ((t) `(and (array ,eltype ,dims) (not simple-array)))
             ((:maybe) `(array ,eltype ,dims))
             ((nil) `(simple-array ,eltype ,dims)))))))

(define-type-method (array :simple-subtypep) (type1 type2)
  (let ((dims1 (array-type-dimensions type1))
        (dims2 (array-type-dimensions type2))
        (complexp2 (array-type-complexp type2)))
    (cond (;; not subtypep unless dimensions are compatible
           (not (or (eq dims2 '*)
                    (and (not (eq dims1 '*))
                         ;; (sbcl-0.6.4 has trouble figuring out that
                         ;; DIMS1 and DIMS2 must be lists at this
                         ;; point, and knowing that is important to
                         ;; compiling EVERY efficiently.)
                         (= (length (the list dims1))
                            (length (the list dims2)))
                         (every (lambda (x y)
                                  (or (eq y '*) (eql x y)))
                                (the list dims1)
                                (the list dims2)))))
           (values nil t))
          ;; not subtypep unless complexness is compatible
          ((not (or (eq complexp2 :maybe)
                    (eq (array-type-complexp type1) complexp2)))
           (values nil t))
          ;; Since we didn't fail any of the tests above, we win
          ;; if the TYPE2 element type is wild.
          ((eq (array-type-element-type type2) *wild-type*)
           (values t t))
          (;; Since we didn't match any of the special cases above, if
           ;; either element type is unknown we can only give a good
           ;; answer if they are the same.
           (or (unknown-type-p (array-type-element-type type1))
               (unknown-type-p (array-type-element-type type2)))
           (if (type= (array-type-element-type type1)
                      (array-type-element-type type2))
               (values t t)
               (values nil nil)))
          (;; Otherwise, the subtype relationship holds iff the
           ;; types are equal, and they're equal iff the specialized
           ;; element types are identical.
           t
           (values (type= (array-type-specialized-element-type type1)
                          (array-type-specialized-element-type type2))
                   t)))))

(!define-superclasses array ((vector vector) (array)) !cold-init-forms)

(defun array-types-intersect (type1 type2)
  (declare (type array-type type1 type2))
  (let ((dims1 (array-type-dimensions type1))
        (dims2 (array-type-dimensions type2))
        (complexp1 (array-type-complexp type1))
        (complexp2 (array-type-complexp type2)))
    ;; See whether dimensions are compatible.
    (cond ((not (or (eq dims1 '*) (eq dims2 '*)
                    (and (= (length dims1) (length dims2))
                         (every (lambda (x y)
                                  (or (eq x '*) (eq y '*) (= x y)))
                                dims1 dims2))))
           (values nil t))
          ;; See whether complexpness is compatible.
          ((not (or (eq complexp1 :maybe)
                    (eq complexp2 :maybe)
                    (eq complexp1 complexp2)))
           (values nil t))
          ;; Old comment:
          ;;
          ;;   If either element type is wild, then they intersect.
          ;;   Otherwise, the types must be identical.
          ;;
          ;; FIXME: There seems to have been a fair amount of
          ;; confusion about the distinction between requested element
          ;; type and specialized element type; here is one of
          ;; them. If we request an array to hold objects of an
          ;; unknown type, we can do no better than represent that
          ;; type as an array specialized on wild-type.  We keep the
          ;; requested element-type in the -ELEMENT-TYPE slot, and
          ;; *WILD-TYPE* in the -SPECIALIZED-ELEMENT-TYPE.  So, here,
          ;; we must test for the SPECIALIZED slot being *WILD-TYPE*,
          ;; not just the ELEMENT-TYPE slot.  Maybe the return value
          ;; in that specific case should be T, NIL?  Or maybe this
          ;; function should really be called
          ;; ARRAY-TYPES-COULD-POSSIBLY-INTERSECT?  In any case, this
          ;; was responsible for bug #123, and this whole issue could
          ;; do with a rethink and/or a rewrite.  -- CSR, 2002-08-21
          ((or (eq (array-type-specialized-element-type type1) *wild-type*)
               (eq (array-type-specialized-element-type type2) *wild-type*)
               (type= (array-type-specialized-element-type type1)
                      (array-type-specialized-element-type type2)))

           (values t t))
          (t
           (values nil t)))))

(defun unite-array-types-complexp (type1 type2)
  (let ((complexp1 (array-type-complexp type1))
        (complexp2 (array-type-complexp type2)))
    (cond
      ((eq complexp1 complexp2)
       ;; both types are the same complexp-ity
       (values complexp1 t))
      ((eq complexp1 :maybe)
       ;; type1 is wild-complexp
       (values :maybe type1))
      ((eq complexp2 :maybe)
       ;; type2 is wild-complexp
       (values :maybe type2))
      (t
       ;; both types partition the complexp-space
       (values :maybe nil)))))

(defun unite-array-types-dimensions (type1 type2)
  (let ((dims1 (array-type-dimensions type1))
        (dims2 (array-type-dimensions type2)))
    (cond ((equal dims1 dims2)
           ;; both types are same dimensionality
           (values dims1 t))
          ((eq dims1 '*)
           ;; type1 is wild-dimensions
           (values '* type1))
          ((eq dims2 '*)
           ;; type2 is wild-dimensions
           (values '* type2))
          ((not (= (length dims1) (length dims2)))
           ;; types have different number of dimensions
           (values :incompatible nil))
          (t
           ;; we need to check on a per-dimension basis
           (let* ((supertype1 t)
                  (supertype2 t)
                  (compatible t)
                  (result (mapcar (lambda (dim1 dim2)
                                    (cond
                                      ((equal dim1 dim2)
                                       dim1)
                                      ((eq dim1 '*)
                                       (setf supertype2 nil)
                                       '*)
                                      ((eq dim2 '*)
                                       (setf supertype1 nil)
                                       '*)
                                      (t
                                       (setf compatible nil))))
                                  dims1 dims2)))
             (cond
               ((or (not compatible)
                    (and (not supertype1)
                         (not supertype2)))
                (values :incompatible nil))
               ((and supertype1 supertype2)
                (values result supertype1))
               (t
                (values result (if supertype1 type1 type2)))))))))

(defun unite-array-types-element-types (type1 type2)
  ;; FIXME: We'd love to be able to unite the full set of specialized
  ;; array element types up to *wild-type*, but :simple-union2 is
  ;; performed pairwise, so we don't have a good hook for it and our
  ;; representation doesn't allow us to easily detect the situation
  ;; anyway.
  ;; But see SIMPLIFY-ARRAY-UNIONS which is able to do something like that.
  (let* ((eltype1 (array-type-element-type type1))
         (eltype2 (array-type-element-type type2))
         (stype1 (array-type-specialized-element-type type1))
         (stype2 (array-type-specialized-element-type type2))
         (wild1 (eq eltype1 *wild-type*))
         (wild2 (eq eltype2 *wild-type*)))
    (cond
      ((and wild1 wild2)
       (values eltype1 stype1 t))
      (wild1
       (values eltype1 stype1 type1))
      (wild2
       (values eltype2 stype2 type2))
      ((type= eltype1 eltype2)
       (values eltype1 stype1 t))
      ((not (type= stype1 stype2))
       ;; non-wild types that don't share UAET don't unite
       (values :incompatible nil nil))
      ((csubtypep eltype1 eltype2)
       (values eltype2 stype2 type2))
      ((csubtypep eltype2 eltype1)
       (values eltype1 stype1 type1))
      (t
       (values :incompatible nil nil)))))

(defun unite-array-types-supertypes-compatible-p (&rest supertypes)
  ;; supertypes are compatible if they are all T, if there is a single
  ;; NIL and all the rest are T, or if all non-T supertypes are the
  ;; same and not NIL.
  (let ((interesting-supertypes
         (remove t supertypes)))
    (or (not interesting-supertypes)
        (equal interesting-supertypes '(nil))
        ;; supertypes are (OR BOOLEAN ARRAY-TYPE), so...
        (typep (remove-duplicates interesting-supertypes)
               '(cons array-type null)))))

(define-type-method (array :simple-union2) (type1 type2)
  (multiple-value-bind
        (result-eltype result-stype eltype-supertype)
      (unite-array-types-element-types type1 type2)
    (multiple-value-bind
          (result-complexp complexp-supertype)
        (unite-array-types-complexp type1 type2)
      (multiple-value-bind
            (result-dimensions dimensions-supertype)
          (unite-array-types-dimensions type1 type2)
        (when (and (not (eq result-dimensions :incompatible))
                   (not (eq result-eltype :incompatible))
                   (unite-array-types-supertypes-compatible-p
                    eltype-supertype complexp-supertype dimensions-supertype))
          (make-array-type result-dimensions
           :complexp result-complexp
           :element-type result-eltype
           :specialized-element-type result-stype))))))

(define-type-method (array :simple-intersection2) (type1 type2)
  (declare (type array-type type1 type2))
  (if (array-types-intersect type1 type2)
      (let ((dims1 (array-type-dimensions type1))
            (dims2 (array-type-dimensions type2))
            (complexp1 (array-type-complexp type1))
            (complexp2 (array-type-complexp type2))
            (eltype1 (array-type-element-type type1))
            (eltype2 (array-type-element-type type2))
            (stype1 (array-type-specialized-element-type type1))
            (stype2 (array-type-specialized-element-type type2)))
        (make-array-type (cond ((eq dims1 '*) dims2)
                               ((eq dims2 '*) dims1)
                               (t
                                (mapcar (lambda (x y) (if (eq x '*) y x))
                                        dims1 dims2)))
         :complexp (if (eq complexp1 :maybe) complexp2 complexp1)
         :element-type (cond
                         ((eq eltype1 *wild-type*) eltype2)
                         ((eq eltype2 *wild-type*) eltype1)
                         (t (type-intersection eltype1 eltype2)))
         :specialized-element-type (cond
                                     ((eq stype1 *wild-type*) stype2)
                                     ((eq stype2 *wild-type*) stype1)
                                     (t
                                      (aver (type= stype1 stype2))
                                      stype1))))
      *empty-type*))

;;; Check a supplied dimension list to determine whether it is legal,
;;; and return it in canonical form (as either '* or a list).
(defun canonical-array-dimensions (dims)
  (typecase dims
    ((member *) dims)
    (integer
     (when (minusp dims)
       (error "Arrays can't have a negative number of dimensions: ~S" dims))
     (when (>= dims array-rank-limit)
       (error "array type with too many dimensions: ~S" dims))
     (make-list dims :initial-element '*))
    (list
     (when (>= (length dims) array-rank-limit)
       (error "array type with too many dimensions: ~S" dims))
     (dolist (dim dims)
       (unless (eq dim '*)
         (unless (and (integerp dim)
                      (>= dim 0)
                      (< dim array-dimension-limit))
           (error "bad dimension in array type: ~S" dim))))
     dims)
    (t
     (error "Array dimensions is not a list, integer or *:~%  ~S" dims))))

;;;; MEMBER types


(define-type-class member :enumerable t
                    :might-contain-other-types nil)

;; Return possibly a union of a MEMBER type and a NUMERIC type,
;; or just one or the other, or *EMPTY-TYPE* depending on what's in the XSET
;; and the FP-ZEROES. XSET must not contains characters or real numbers.
;; MEMBER types go into one of three hash containers:
;;  - *EQL-TYPE-CACHE* holds singleton types. A weak hash-table suffices for this.
;;  - *MEMBER-TYPE-HASHSET* holds types whose members are {NUMBER|CHARACTER|SYMBOL}.
;;    Intrinsically each element has a stable hash, making it possible to
;;    hash-cons XSETs without complications for EQ-comparable keys.
;;  - *MEMBER/EQ-TYPE-HASHSET* is the general case, allowing a mixture of objects
;;;   hashed by content-dependent hash and/or pseudorandom opaque hash.
(defun make-member-type (xset fp-zeroes)
  ;; if we have a pair of zeros (e.g. 0.0d0 and -0.0d0), then we can
  ;; canonicalize to (DOUBLE-FLOAT 0.0d0 0.0d0), because numeric
  ;; ranges are compared by arithmetic operators (while MEMBERship is
  ;; compared by EQL).  -- CSR, 2003-04-23
  (declare (sb-c::tlab :system))
  (map-xset (lambda (elt)
              (when (or (characterp elt) (realp elt))
                (bug "MEMBER type contains ~S" elt)))
            xset)
  (let ((presence 0)
        (unpaired nil)
        (float-types nil))
    (cond
     (fp-zeroes ; avoid doing two passes of nothing
      (dotimes (pass 2)
        (dolist (z fp-zeroes)
          (let ((sign (float-sign-bit z))
                (pair-idx
                  (etypecase z
                    (single-float 0)
                    (double-float 2
                    #+long-float (long-float 4)))))
            (cond ((= pass 0) ; first pass: track presence of +-0 of each float format
                   (setf (ldb (byte 1 (+ pair-idx sign)) presence) 1))
                  ;; second pass: if not both signs present, then it's an unpaired zero
                  ((/= (ldb (byte 2 pair-idx) presence) #b11)
                   (push z unpaired))
                  ((= sign 0) ; take the +0 as canonical when both +-0 are present
                   (push (make-numeric-type :complexp :real :class 'float :low z :high z
                                            :format (float-format-name z))
                         float-types)))))))
     ((and (= (xset-count xset) 1)
           (eq (car (xset-members xset)) nil))
      ;; Bypass the hashset for type NULL because it's so important
      (return-from make-member-type
        (inline-cache-ctype (!alloc-member-type (make-ctype-bits 'member)
                                                (!new-xset '(nil) 1)
                                                '())
                            null))))
    (let* ((count (+ (length unpaired) (xset-count xset)))
           (member-type
            (unless (= count 0)
              (dx-let ((temp (!alloc-member-type (ctype-class-bits 'member)
                                                 xset unpaired)))
                (cond
                  ((= count 1)
                   (let ((container *eql-type-cache*)
                         (key (first (or unpaired (xset-data xset)))))
                     (with-system-mutex ((hash-table-lock container))
                       ;; This is like ENSURE-GETHASH but it potentially copies the key
                       (or (gethash key container)
                           (let ((copy (copy-ctype temp)))
                             ;; re-fetch KEY from XSET in case it was copied.
                             ;; hope no off-heap pointers buried within KEY.
                             (setf (gethash (first (member-type-members copy)) container)
                                   copy))))))
                  ((xset-every (lambda (x) (typep x '(or symbol number character))) xset)
                   (hashset-insert-if-absent *member-type-hashset* temp #'copy-ctype))
                  (t
                   (binding*
                       ((container *member/eq-type-hashset*)
                        ((result foundp)
                         (with-system-mutex (*xset-mutex*)
                           (xset-generate-stable-hashes xset)
                           (acond ((hashset-find container temp)
                                   (xset-delete-stable-hashes xset) ; inside the mutex scope
                                   (values it t))
                                  (t
                                   (values (hashset-insert container (copy-ctype temp))
                                           nil))))))
                     (unless foundp ; "use" the var binding if #+sb-xc-host
                       #-sb-xc-host ; attach finalizer (outside the mutex scope)
                       (let ((xset (member-type-xset result))) ; in case XSET was copied
                         (finalize
                          result (lambda ()
                                   (with-system-mutex (*xset-mutex*)
                                     (xset-delete-stable-hashes xset))))))
                     result)))))))
      ;; The actual member-type contains the XSET (with no FP zeroes),
      ;; and a list of unpaired zeroes.
      (if (not float-types)
          (or member-type *empty-type*)
          (let ((types (if member-type
                           (cons member-type float-types)
                           float-types)))
            (if (cdr types)
                (make-union-type t types)
                (car types)))))))

(defun member-type-size (type)
  (+ (length (member-type-fp-zeroes type))
     (xset-count (member-type-xset type))))

(defun member-type-member-p (x type)
  (if (fp-zero-p x)
      (and (member x (member-type-fp-zeroes type)) t)
      (xset-member-p x (member-type-xset type))))

(defun mapcar-member-type-members (function type)
  (declare (function function))
  (collect ((results))
    (map-xset (lambda (x)
                (results (funcall function x)))
              (member-type-xset type))
    (dolist (zero (member-type-fp-zeroes type))
      (results (funcall function zero)))
    (results)))

(defun mapc-member-type-members (function type)
  (declare (function function))
  (map-xset function (member-type-xset type))
  (dolist (zero (member-type-fp-zeroes type))
    (funcall function zero)))

(defun member-type-members (type)
  (append (member-type-fp-zeroes type)
          (xset-members (member-type-xset type))))

(define-type-method (member :negate) (type)
  (let ((xset (member-type-xset type))
        (fp-zeroes (member-type-fp-zeroes type)))
    (if fp-zeroes
        ;; Hairy case, which needs to do a bit of float type
        ;; canonicalization.
        (apply #'type-intersection
               (if (xset-empty-p xset)
                   *universal-type*
                   (make-negation-type (make-member-type xset nil)))
               (mapcar
                (lambda (x)
                  (let* ((opposite (sb-xc:- x))
                         (type (ctype-of opposite)))
                    (type-union
                     (make-negation-type
                      (modified-numeric-type type :low nil :high nil))
                     (modified-numeric-type type :low nil :high (list opposite))
                     (make-eql-type opposite)
                     (modified-numeric-type type :low (list opposite) :high nil))))
                fp-zeroes))
        ;; Easy case
        (make-negation-type type))))

(define-type-method (member :unparse) (flags type)
  (cond ((eq type (specifier-type 'null)) 'null) ; NULL type is EQ-comparable
        ((eq type (specifier-type 'boolean)) 'boolean) ; so is BOOLEAN
        (t `(member ,@(member-type-members type)))))

(define-type-method (member :singleton-p) (type)
  (if (eql 1 (member-type-size type))
      (values t (first (member-type-members type)))
      (values nil nil)))

(define-type-method (member :simple-subtypep) (type1 type2)
   (values (and (xset-subset-p (member-type-xset type1)
                               (member-type-xset type2))
                (subsetp (member-type-fp-zeroes type1)
                         (member-type-fp-zeroes type2)))
           t))

(define-type-method (member :complex-subtypep-arg1) (type1 type2)
  (block punt
    (mapc-member-type-members
     (lambda (elt)
       (multiple-value-bind (ok surep) (ctypep elt type2)
         (unless surep
           (return-from punt (values nil nil)))
         (unless ok
           (return-from punt (values nil t)))))
     type1)
    (values t t)))

;;; We punt if the odd type is enumerable and intersects with the
;;; MEMBER type. If not enumerable, then it is definitely not a
;;; subtype of the MEMBER type.
(define-type-method (member :complex-subtypep-arg2) (type1 type2)
  (cond ((not (type-enumerable type1)) (values nil t))
        ((types-equal-or-intersect type1 type2)
         (invoke-complex-subtypep-arg1-method type1 type2))
        (t (values nil t))))

(define-type-method (member :simple-intersection2) (type1 type2)
  (make-member-type (xset-intersection (member-type-xset type1)
                                       (member-type-xset type2))
                    (intersection (member-type-fp-zeroes type1)
                                  (member-type-fp-zeroes type2))))

(define-type-method (member :complex-intersection2) (type1 type2)
  (block punt
    (let ((xset (alloc-xset))
          (fp-zeroes nil))
      (mapc-member-type-members
       (lambda (member)
         (multiple-value-bind (ok sure) (ctypep member type1)
           (unless sure
             (return-from punt nil))
           (when ok
             (if (fp-zero-p member)
                 (pushnew member fp-zeroes)
                 (add-to-xset member xset)))))
       type2)
      (if (and (xset-empty-p xset) (not fp-zeroes))
          *empty-type*
          (make-member-type xset fp-zeroes)))))

;;; We don't need a :COMPLEX-UNION2, since the only interesting case is
;;; a union type, and the member/union interaction is handled by the
;;; union type method.
(define-type-method (member :simple-union2) (type1 type2)
  (make-member-type (xset-union (member-type-xset type1)
                                (member-type-xset type2))
                    (union (member-type-fp-zeroes type1)
                           (member-type-fp-zeroes type2))))

(define-type-method (member :complex-=) (type1 type2)
  (if (type-enumerable type1)
      (multiple-value-bind (val win) (csubtypep type2 type1)
        (if (or val (not win))
            (values nil nil)
            (values nil t)))
      (values nil t)))

(def-type-translator member :list (&rest members)
  ;; "* may appear as an argument to a MEMBER type specifier, but it indicates the
  ;;  literal symbol *, and does not represent an unspecified value."
  (if members
      (let ((xset (alloc-xset)) fp-zeros other-reals char-codes)
        ;; Calling REMOVE-DUPLICATES up front as used to be done is wasteful because the XSET can't
        ;; have dups in it. Elements that don't go in the XSET have to be de-duplicated.
        ;; There are at most 4 fp-zeros, so calling PUSHNEW is fine. For the rest, we can suppose
        ;; that DELETE-DUPLICATES is as good as it gets. (It could/should use a hash-table above
        ;; a cetain length input, but does not)
        (dolist (m members)
          (typecase m
            (character (push (sb-xc:char-code m) char-codes))
            (real (if (fp-zero-p m) (pushnew m fp-zeros) (push m other-reals)))
            (t (add-to-xset m xset))))
        (apply #'type-union
               (make-member-type xset fp-zeros)
               ;; Constructor asserts that pairs are properly sorted
               (make-character-set-type (mapcar (lambda (x) (cons x x))
                                                (sort (delete-duplicates char-codes) #'<)))
               (mapcar #'ctype-of-number (delete-duplicates other-reals))))
      *empty-type*))
(defun make-eql-type (elt)
  ;; Start by looking in the hash-table, there's no reason not to.
  ;; i.e. provided that ELT is one that should go in the hash-table, then the key
  ;; is not a DX instance of the type, unlike for most CTYPES.
  (or (let ((table *eql-type-cache*))
        (with-system-mutex ((hash-table-lock table)) (gethash elt table)))
      ;; It would be less messy to just call the parser for MEMBER, but there's no way
      ;; to prevent it from consing. It always calls REMOVE-DUPLICATES on its input,
      ;; and further builds up fresh data lists for the constructor(s).
      (typecase elt
        (character
         ;; just checking an expectation of self-build here, no real reason to prohibit
         #+sb-xc-host (bug "Unexpected singleton character type")
         (let* ((codepoint (sb-xc:char-code elt))
                (pairs (list (cons codepoint codepoint))))
           ;; PAIRS will get copied if needed, but not for the host
           #-sb-xc-host (declare (truly-dynamic-extent pairs))
           (make-character-set-type pairs)))
        (real
         (unless (fp-zero-p elt)
           ;; we do see singleton fp zeros in self-build but not other floats
           #+sb-xc-host (bug "Unexpected singleton REAL type")
           ;; This is a little redundant with CTYPE-OF-NUMBER,
           ;; but imho easier to understand.
           (multiple-value-bind (class format)
               (typecase elt
                 (float (values 'float (float-format-name elt)))
                 (ratio 'rational)
                 (t 'integer))
             (make-numeric-type :class class :format format :low elt :high elt)))))
      ;; The thing is definitely implemented as a MEMBER type. Just a question of
      ;; whether to put ELT in the XSET.
      (multiple-value-bind (xset fp-zeros)
          (if (realp elt) ; is a floating-point zero
              (values (load-time-value (alloc-xset) t) ; an always-empty XSET
                      (list elt))
              (let ((xset (alloc-xset)))
                (add-to-xset elt xset)
                (values xset nil)))
        (make-member-type xset fp-zeros))))

;;;; intersection types
;;;;
;;;; Until version 0.6.10.6, SBCL followed the original CMU CL approach
;;;; of punting on all AND types, not just the unreasonably complicated
;;;; ones. The change was motivated by trying to get the KEYWORD type
;;;; to behave sensibly:
;;;;    ;; reasonable definition
;;;;    (DEFTYPE KEYWORD () '(AND SYMBOL (SATISFIES KEYWORDP)))
;;;;    ;; reasonable behavior
;;;;    (AVER (SUBTYPEP 'KEYWORD 'SYMBOL))
;;;; Without understanding a little about the semantics of AND, we'd
;;;; get (SUBTYPEP 'KEYWORD 'SYMBOL)=>NIL,NIL and, for entirely
;;;; parallel reasons, (SUBTYPEP 'RATIO 'NUMBER)=>NIL,NIL. That's
;;;; not so good..)
;;;;
;;;; We still follow the example of CMU CL to some extent, by punting
;;;; (to the opaque HAIRY-TYPE) on sufficiently complicated types
;;;; involving AND.

(define-type-method (intersection :negate) (type)
  (%type-union
   (mapcar #'type-negation (intersection-type-types type))))

;;; A few intersection types have special names. The others just get
;;; mechanically unparsed.
(define-type-method (intersection :unparse) (flags type)
  (or (cl-std-intersection-type-p type)
      `(and ,@(type-unparse flags (intersection-type-types type)))))

(define-type-method (intersection :singleton-p) (type)
  (loop for constituent in (intersection-type-types type)
        do
        (multiple-value-bind (single value) (type-singleton-p constituent)
          (when single
            (return (values single value))))
        finally (return (values nil nil))))

;;; shared machinery for type equality: true if every type in the set
;;; TYPES1 matches a type in the set TYPES2 and vice versa
(defun type=-set (types1 types2)
  (flet ((type<=-set (x y)
           (declare (type list x y))
           (every/type (lambda (x y-element)
                         (any/type #'type= y-element x))
                       x y)))
    (and/type (type<=-set types1 types2)
              (type<=-set types2 types1))))

;;; Two intersection types are equal if their subtypes are equal sets.
;;;
;;; FIXME: Might it be better to use
;;;   (AND (SUBTYPEP X Y) (SUBTYPEP Y X))
;;; instead, since SUBTYPEP is the usual relationship that we care
;;; most about, so it would be good to leverage any ingenuity there
;;; in this more obscure method?
;;;
;;; Possibly yes, but then the SUBTYPEP methods would have to be
;;; rewritten not to use TYPE= (see the discussion around UNION
;;; :SIMPLE-=)
(define-type-method (intersection :simple-=) (type1 type2)
  (type=-set (intersection-type-types type1)
             (intersection-type-types type2)))

(define-type-method (intersection :complex-=) (type1 type2)
  (let ((seen-uncertain nil))
    (dolist (itype (intersection-type-types type2)
             (if seen-uncertain
                 (values nil nil)
                 (invoke-complex-=-other-method type1 type2)))
      (let ((trial-intersection (type-intersection2 type1 itype)))
        (if (null trial-intersection)
            (setq seen-uncertain (type-might-contain-other-types-p itype))
            ;; C != (Ai n Aj...) if (C n Ai) < C.
            ;;
            ;; (CSUBTYPEP (AND C Ai) C) is T, T by construction.
            ;; We ask (SUBTYPEP C (AND C Ai)):
            ;;
            ;; T  , T  : OK, continue -- C = (AND C Ai)
            ;; NIL, T  : return early -- C > (AND C Ai)
            ;; NIL, NIL: don't know!  If we get to the end, return NIL, NIL, but
            ;;           give other types in the intersection a chance to return
            ;;           early.
            (multiple-value-bind (subtype certain?)
                (csubtypep type1 trial-intersection)
              (cond
                ((not certain?) (setq seen-uncertain t))
                ((not subtype) (return (values nil t))))))))))

(defun %intersection-complex-subtypep-arg1 (type1 type2)
  (type= type1 (type-intersection type1 type2)))

(defun %intersection-simple-subtypep (type1 type2)
  (every/type #'%intersection-complex-subtypep-arg1
              type1
              (intersection-type-types type2)))

(define-type-method (intersection :simple-subtypep) (type1 type2)
  (%intersection-simple-subtypep type1 type2))

(define-type-method (intersection :complex-subtypep-arg1) (type1 type2)
  (%intersection-complex-subtypep-arg1 type1 type2))

(defun %intersection-complex-subtypep-arg2 (type1 type2)
  (every/type #'csubtypep type1 (intersection-type-types type2)))

(define-type-method (intersection :complex-subtypep-arg2) (type1 type2)
  (%intersection-complex-subtypep-arg2 type1 type2))

;;; FIXME: This will look eeriely familiar to readers of the UNION
;;; :SIMPLE-INTERSECTION2 :COMPLEX-INTERSECTION2 method.  That's
;;; because it was generated by cut'n'paste methods.  Given that
;;; intersections and unions have all sorts of symmetries known to
;;; mathematics, it shouldn't be beyond the ken of some programmers to
;;; reflect those symmetries in code in a way that ties them together
;;; more strongly than having two independent near-copies :-/
(define-type-method (intersection :simple-union2 :complex-union2)
                     (type1 type2)
  ;; Within this method, type2 is guaranteed to be an intersection
  ;; type:
  (aver (intersection-type-p type2))
  ;; Make sure to call only the applicable methods...
  (cond ((and (intersection-type-p type1)
              (%intersection-simple-subtypep type1 type2)) type2)
        ((and (intersection-type-p type1)
              (%intersection-simple-subtypep type2 type1)) type1)
        ((and (not (intersection-type-p type1))
              (%intersection-complex-subtypep-arg2 type1 type2))
         type2)
        ((and (not (intersection-type-p type1))
              (%intersection-complex-subtypep-arg1 type2 type1))
         type1)
        ;; KLUDGE: This special (and somewhat hairy) magic is required
        ;; to deal with the RATIONAL/INTEGER special case.  The UNION
        ;; of (INTEGER * -1) and (AND (RATIONAL * -1/2) (NOT INTEGER))
        ;; should be (RATIONAL * -1/2) -- CSR, 2003-02-28
        ((and (csubtypep type2 (specifier-type 'ratio))
              (numeric-type-p type1)
              (csubtypep type1 (specifier-type 'integer))
              (csubtypep type2
                         (make-numeric-type
                          :class 'rational
                          :complexp :real
                          :low (if (null (numeric-type-low type1))
                                   nil
                                   (list (1- (numeric-type-low type1))))
                          :high (if (null (numeric-type-high type1))
                                    nil
                                    (list (1+ (numeric-type-high type1)))))))
         (let* ((intersected (intersection-type-types type2))
                (remaining   (remove (specifier-type '(not integer))
                                     intersected
                                     :test #'type=)))
           (and (not (equal intersected remaining))
                (type-union type1 (%type-intersection remaining)))))
        (t
         (let ((accumulator *universal-type*))
           (do ((t2s (intersection-type-types type2) (cdr t2s)))
               ((null t2s) accumulator)
             (let ((union (type-union type1 (car t2s))))
               (when (union-type-p union)
                 ;; we have to give up here -- there are all sorts of
                 ;; ordering worries, but it's better than before.
                 ;; Doing exactly the same as in the UNION
                 ;; :SIMPLE/:COMPLEX-INTERSECTION2 method causes stack
                 ;; overflow with the mutual recursion never bottoming
                 ;; out.
                 (if (and (eq accumulator *universal-type*)
                          (null (cdr t2s)))
                     ;; KLUDGE: if we get here, we have a partially
                     ;; simplified result.  While this isn't by any
                     ;; means a universal simplification, including
                     ;; this logic here means that we can get (OR
                     ;; KEYWORD (NOT KEYWORD)) canonicalized to T.
                     (return union)
                     (return nil)))
               (setf accumulator
                     (type-intersection accumulator union))))))))

(def-type-translator and :list ((:context context) &rest type-specifiers)
  ;; "* is not permitted as an argument to the AND type specifier."
  (%type-intersection (mapcar (lambda (x) (specifier-type x context 'and))
                              type-specifiers)))

;;;; union types

(define-type-class union
                    :enumerable #'compound-type-enumerable
                    :might-contain-other-types t)

(define-type-method (union :negate) (type)
  (declare (type ctype type))
  (%type-intersection (mapcar #'type-negation (union-type-types type))))

;;; Unlike ARRAY-TYPE-DIMENSIONS this handles union types, which
;;; includes the type STRING.
(defun ctype-array-dimensions (type)
  (labels ((process-compound-type (types)
             (let (dimensions)
               (dolist (type types)
                 (unless (or (hairy-type-p type)
                             (negation-type-p type))
                   (let ((current-dimensions (determine type)))
                     (cond ((eq current-dimensions '*)
                            (return-from ctype-array-dimensions '*))
                           ((and dimensions
                                 (not (equal current-dimensions dimensions)))
                            (if (= (length dimensions)
                                   (length current-dimensions))
                                (setf dimensions
                                      (loop for dimension in dimensions
                                            for current-dimension in current-dimensions
                                            collect (if (eql dimension current-dimension)
                                                        dimension
                                                        '*)))
                                (return-from ctype-array-dimensions '*)))
                           (t

                            (setf dimensions current-dimensions))))))
               dimensions))
           (determine (type)
             (etypecase type
               (array-type
                (array-type-dimensions type))
               (union-type
                (process-compound-type (union-type-types type)))
               (member-type
                (process-compound-type
                 (mapcar #'ctype-of (member-type-members type))))
               (intersection-type
                (process-compound-type (intersection-type-types type))))))
    (determine type)))

(defun ctype-array-specialized-element-types (type)
  (let (types)
    (labels ((process-compound-type (types)
               (loop for type in types
                     unless (or (hairy-type-p type)
                                (negation-type-p type))
                     do (determine type)))
             (determine (type)
               (etypecase type
                 (array-type
                  (when (eq (array-type-specialized-element-type type) *wild-type*)
                    (return-from ctype-array-specialized-element-types
                      *wild-type*))
                  (pushnew (array-type-specialized-element-type type)
                           types :test #'type=))
                 (union-type
                  (process-compound-type (union-type-types type)))
                 (intersection-type
                  (process-compound-type (intersection-type-types type)))
                 (member-type
                  (process-compound-type
                   (mapcar #'ctype-of (member-type-members type)))))))
      (determine type))
    types))

;;; Union unparsing involves looking for certain important type atoms in our
;;; internal representation - a/k/a "interned types" - those which have a unique
;;; object that models them; and then deciding whether some conjunction of
;;; particular atoms unparses to a prettier symbolic type.
(eval-when (:compile-toplevel :load-toplevel :execute)
  (defparameter *special-union-types*
    ;; This is order-sensitive. Prefer to recognize SEQUENCE
    ;; and extract 4 components (NULL,CONS,VECTOR,EXTENDED-SEQUENCE)
    ;; before considering LIST and extracting 2, etc.
    '(sequence list real float complex bignum)))

(define-type-method (union :unparse) (flags type)
  ;; This logic diverges between +/- sb-xc-host because the machinery
  ;; to parse types is obviously not usable here during make-host-1,
  ;; so the macro has to generate code that is lazier about parsing.
  (collect ((recognized))
    (let ((remainder (copy-list (union-type-types type))))
      #+sb-xc-host
      ;; Try to recognize each special type in order.
      ;; Don't use SUBTYPEP here; compare atoms instead. We're not trying
      ;; to answer complicated questions - only see whether the argument TYPE
      ;; contains (at least) each of the exact same things in SPECIAL.
      (dolist (special *special-union-types*)
        (let ((parts (union-type-types (specifier-type special))))
          (when (every (lambda (part) (memq part remainder)) parts)
            ;; Remove the parts from the remainder
            (dolist (part parts) (setq remainder (delq1 part remainder)))
            (recognized special)))) ; add to the output
      #-sb-xc-host
      (macrolet
          ((generator ()
             (let* ((constituent-types
                     (mapcar (lambda (type-specifier)
                               (union-type-types (specifier-type type-specifier)))
                             *special-union-types*))
                    ;; Get the set of atoms that we need to pick out
                    (atoms (remove-duplicates (apply #'append constituent-types))))
               (labels ((atom->bit (atom) (ash 1 (position atom atoms)))
                        (compute-mask (parts) (apply #'+ (mapcar #'atom->bit parts))))
                 `(let ((bits 0))
                    (dolist (part remainder)
                      (setq bits
                            (logior bits
                                    (cond ,@(mapcar (lambda (atom)
                                                      `((eq part ,atom) ,(atom->bit atom)))
                                                    atoms)
                                          (t 0)))))
                    ;; Now we have a bitmask of all the interesting type atoms in the
                    ;; compound type. Try to match sets of bits, and remember it is
                    ;; possible to match more than one set,
                    ;; e.g. (OR STRING FLOAT BIGNUM) matches 3 pairs of bits.
                    ,@(mapcar (lambda (name parts &aux (mask (compute-mask parts)))
                                `(when (= (logand bits ,mask) ,mask) ; is all of these
                                   (setq bits (logand bits ,(lognot mask))) ; Subtract the bits
                                   ,@(mapcar (lambda (atom)
                                               `(setq remainder (delq1 ,atom remainder)))
                                             parts)
                                   (recognized ',name))) ; add to the output
                              *special-union-types* constituent-types))))))
        (generator))
      ;; See if we can pair any two constituent types that resolve to
      ;; ({STRING|SIMPLE-STRING|non-SIMPLE-STRING} n).
      ;; Repeat until there are no more pairs. This is a kludge.
      #+sb-unicode
      (loop for tail on remainder
            do (let* ((x (car tail))
                      (peer
                       (and (array-type-p x) ; If X is a CHARACTER vector
                            (eq (array-type-element-type x) (specifier-type 'character))
                            (singleton-p (array-type-dimensions x))
                            ;; And can be matched with a BASE-CHAR vector
                            (member-if (lambda (y)
                                         (and (array-type-p y)
                                              (eq (array-type-element-type y)
                                                  (specifier-type 'base-char))
                                              (eq (array-type-complexp y)
                                                  (array-type-complexp x))
                                              (equal (array-type-dimensions y)
                                                     (array-type-dimensions x))))
                                       (cdr tail)))))
                 (when peer ; then together they comprise a subtype of STRING
                   (let* ((dim (car (array-type-dimensions x)))
                          (string-type
                           (if (array-type-complexp x)
                               (if (eq dim '*) 'string `(string ,dim))
                               (if (eq dim '*) 'simple-string `(simple-string ,dim)))))
                     (recognized (if (eq (array-type-complexp x) 't)
                                     `(and ,string-type (not simple-array))
                                     string-type)))
                   (rplaca tail nil) ; We'll delete these list elements later
                   (rplaca peer nil))))
      (let ((list (nconc (recognized)
                         (type-unparse flags (delete nil remainder)))))
        (if (cdr list) `(or ,@list) (car list))))))

;;; Two union types are equal if they are each subtypes of each
;;; other. We need to be this clever because our complex subtypep
;;; methods are now more accurate; we don't get infinite recursion
;;; because the simple-subtypep method delegates to complex-subtypep
;;; of the individual types of type1. - CSR, 2002-04-09
;;;
;;; Previous comment, now obsolete, but worth keeping around because
;;; it is true, though too strong a condition:
;;;
;;; Two union types are equal if their subtypes are equal sets.
(define-type-method (union :simple-=) (type1 type2)
  (multiple-value-bind (subtype certain?)
      (csubtypep type1 type2)
    (if subtype
        (csubtypep type2 type1)
        ;; we might as well become as certain as possible.
        (if certain?
            (values nil t)
            (multiple-value-bind (subtype certain?)
                (csubtypep type2 type1)
              (values nil (and (not subtype) certain?)))))))

(define-type-method (union :complex-=) (type1 type2)
  (declare (ignore type1))
  (if (some #'type-might-contain-other-types-p
            (union-type-types type2))
      (values nil nil)
      (values nil t)))

;;; Similarly, a union type is a subtype of another if and only if
;;; every element of TYPE1 is a subtype of TYPE2.
(defun union-simple-subtypep (type1 type2)
  (every/type (swapped-args-fun #'union-complex-subtypep-arg2)
              type2
              (union-type-types type1)))

(define-type-method (union :simple-subtypep) (type1 type2)
  (union-simple-subtypep type1 type2))

(defun union-complex-subtypep-arg1 (type1 type2)
  (every/type (swapped-args-fun #'csubtypep)
              type2
              (union-type-types type1)))

(define-type-method (union :complex-subtypep-arg1) (type1 type2)
  (union-complex-subtypep-arg1 type1 type2))

(defun union-complex-subtypep-arg2 (type1 type2)
  ;; At this stage, we know that type2 is a union type and type1
  ;; isn't. We might as well check this, though:
  (aver (union-type-p type2))
  (aver (not (union-type-p type1)))
  ;; was: (any/type #'csubtypep type1 (union-type-types type2)), which
  ;; turns out to be too restrictive, causing bug 91.
  ;;
  ;; the following reimplementation might look dodgy. It is dodgy. It
  ;; depends on the union :complex-= method not doing very much work
  ;; -- certainly, not using subtypep. Reasoning:
  ;;
  ;;     A is a subset of (B1 u B2)
  ;; <=> A n (B1 u B2) = A
  ;; <=> (A n B1) u (A n B2) = A
  ;;
  ;; But, we have to be careful not to delegate this type= to
  ;; something that could invoke subtypep, which might get us back
  ;; here -> stack explosion. We therefore ensure that the second type
  ;; (which is the one that's dispatched on) is either a union type
  ;; (where we've ensured that the complex-= method will not call
  ;; subtypep) or something with no union types involved, in which
  ;; case we'll never come back here.
  ;;
  ;; If we don't do this, then e.g.
  ;; (SUBTYPEP '(MEMBER 3) '(OR (SATISFIES FOO) (SATISFIES BAR)))
  ;; would loop infinitely, as the member :complex-= method is
  ;; implemented in terms of subtypep.
  ;;
  ;; Ouch. - CSR, 2002-04-10
  (cond ((fun-designator-type-p type1)
         (type= type2 (specifier-type 'function-designator)))
        (t
         (multiple-value-bind (sub-value sub-certain?)
             (type= type1
                    (%type-union
                     (mapcar (lambda (x) (type-intersection type1 x))
                             (union-type-types type2))))
           (if sub-certain?
               (values sub-value sub-certain?)
               ;; The ANY/TYPE expression above is a sufficient condition for
               ;; subsetness, but not a necessary one, so we might get a more
               ;; certain answer by this CALL-NEXT-METHOD-ish step when the
               ;; ANY/TYPE expression is uncertain.
               (invoke-complex-subtypep-arg1-method type1 type2))))))

(define-type-method (union :complex-subtypep-arg2) (type1 type2)
  (union-complex-subtypep-arg2 type1 type2))

(define-type-method (union :simple-intersection2 :complex-intersection2)
                     (type1 type2)
  ;; The CSUBTYPEP clauses here let us simplify e.g.
  ;;   (TYPE-INTERSECTION2 (SPECIFIER-TYPE 'LIST)
  ;;                       (SPECIFIER-TYPE '(OR LIST VECTOR)))
  ;; (where LIST is (OR CONS NULL)).
  ;;
  ;; The tests are more or less (CSUBTYPEP TYPE1 TYPE2) and vice
  ;; versa, but it's important that we pre-expand them into
  ;; specialized operations on individual elements of
  ;; UNION-TYPE-TYPES, instead of using the ordinary call to
  ;; CSUBTYPEP, in order to avoid possibly invoking any methods which
  ;; might in turn invoke (TYPE-INTERSECTION2 TYPE1 TYPE2) and thus
  ;; cause infinite recursion.
  ;;
  ;; Within this method, type2 is guaranteed to be a union type:
  (aver (union-type-p type2))
  ;; Make sure to call only the applicable methods...
  (cond ((and (union-type-p type1)
              (union-simple-subtypep type1 type2)) type1)
        ((and (union-type-p type1)
              (union-simple-subtypep type2 type1)) type2)
        ((and (not (union-type-p type1))
              (union-complex-subtypep-arg2 type1 type2))
         type1)
        ((and (not (union-type-p type1))
              (union-complex-subtypep-arg1 type2 type1))
         type2)
        (t
         ;; KLUDGE: This code accumulates a sequence of TYPE-UNION2
         ;; operations in a particular order, and gives up if any of
         ;; the sub-unions turn out not to be simple. In other cases
         ;; ca. sbcl-0.6.11.15, that approach to taking a union was a
         ;; bad idea, since it can overlook simplifications which
         ;; might occur if the terms were accumulated in a different
         ;; order. It's possible that that will be a problem here too.
         ;; However, I can't think of a good example to demonstrate
         ;; it, and without an example to demonstrate it I can't write
         ;; test cases, and without test cases I don't want to
         ;; complicate the code to address what's still a hypothetical
         ;; problem. So I punted. -- WHN 2001-03-20
         (let ((accumulator *empty-type*))
           (dolist (t2 (union-type-types type2) accumulator)
             (setf accumulator
                   (type-union accumulator
                               (type-intersection type1 t2))))))))

(def-type-translator or :list ((:context context) &rest type-specifiers)
  ;; "* is not permitted as an argument to the OR type specifier."
  (let ((type (%type-union (mapcar (lambda (x) (specifier-type x context 'or))
                                   type-specifiers))))
    (if (union-type-p type)
        (sb-kernel::simplify-array-unions type)
        type)))


;;;; ALIEN-TYPE types

(define-type-class alien :enumerable nil :might-contain-other-types nil)

(define-type-method (alien :negate) (type) (make-negation-type type))

(define-type-method (alien :unparse) (flags type)
  `(alien ,(unparse-alien-type (alien-type-type-alien-type type))))

(define-type-method (alien :simple-subtypep) (type1 type2)
  (values (alien-subtype-p (alien-type-type-alien-type type1)
                           (alien-type-type-alien-type type2))
          t))

(define-type-method (alien :simple-=) (type1 type2)
  (let ((alien-type-1 (alien-type-type-alien-type type1))
        (alien-type-2 (alien-type-type-alien-type type2)))
    (values (or (eq alien-type-1 alien-type-2)
                (alien-type-= alien-type-1 alien-type-2))
            t)))

(def-type-translator alien (&optional (alien-type nil))
  (typecase alien-type
    (null
     (make-alien-type-type))
    (alien-type
     (make-alien-type-type alien-type))
    (t
     (make-alien-type-type (parse-alien-type alien-type (make-null-lexenv))))))

(defun make-alien-type-type (&optional alien-type)
  (if alien-type
      (let ((lisp-rep-type (compute-lisp-rep-type alien-type)))
        (if lisp-rep-type
            (single-value-specifier-type lisp-rep-type)
            (%make-alien-type-type alien-type)))
      *universal-type*))


;;;; CONS types

(def-type-translator cons ((:context context)
                            &optional (car-type-spec '*) (cdr-type-spec '*))
  (let ((car-type (single-value-specifier-type car-type-spec context))
        (cdr-type (single-value-specifier-type cdr-type-spec context)))
    (make-cons-type car-type cdr-type)))

(define-type-class cons :enumerable nil :might-contain-other-types nil)

(defun make-cons-type (car-type cdr-type)
  (aver (not (or (eq car-type *wild-type*)
                 (eq cdr-type *wild-type*))))
  (cond ((or (eq car-type *empty-type*)
             (eq cdr-type *empty-type*))
         *empty-type*)
        ;; Bypass the hashset for plain CONS
        ((and (eq car-type *universal-type*) (eq cdr-type *universal-type*))
         (inline-cache-ctype (!alloc-cons-type (make-ctype-bits 'cons)
                                               *universal-type* *universal-type*)
                             cons))
        (t
         (new-ctype cons-type
                    (logand (logior (type-%bits car-type) (type-%bits cdr-type))
                            +ctype-flag-mask+)
                    car-type cdr-type))))

;;; Return TYPE converted to canonical form for a situation where the
;;; "type" '* (which SBCL still represents as a type even though ANSI
;;; CL defines it as a related but different kind of placeholder) is
;;; equivalent to type T.
(defun type-*-to-t (type)
  (if (type= type *wild-type*)
      *universal-type*
      type))

(define-type-method (cons :negate) (type)
  (if (and (eq (cons-type-car-type type) *universal-type*)
           (eq (cons-type-cdr-type type) *universal-type*))
      (make-negation-type type)
      (type-union
       (make-negation-type (specifier-type 'cons))
       (cond
         ((and (not (eq (cons-type-car-type type) *universal-type*))
               (not (eq (cons-type-cdr-type type) *universal-type*)))
          (type-union
           (make-cons-type
            (type-negation (cons-type-car-type type))
            *universal-type*)
           (make-cons-type
            *universal-type*
            (type-negation (cons-type-cdr-type type)))))
         ((not (eq (cons-type-car-type type) *universal-type*))
          (make-cons-type
           (type-negation (cons-type-car-type type))
           *universal-type*))
         ((not (eq (cons-type-cdr-type type) *universal-type*))
          (make-cons-type
           *universal-type*
           (type-negation (cons-type-cdr-type type))))
         (t (bug "Weird CONS type ~S" type))))))

(define-type-method (cons :unparse) (flags type)
  (if (eq type (specifier-type 'cons))
      'cons
      `(cons ,(type-unparse flags (cons-type-car-type type))
             ,(type-unparse flags (cons-type-cdr-type type)))))

(define-type-method (cons :simple-=) (type1 type2)
  (declare (type cons-type type1 type2))
  (multiple-value-bind (car-match car-win)
      (type= (cons-type-car-type type1) (cons-type-car-type type2))
    (multiple-value-bind (cdr-match cdr-win)
        (type= (cons-type-cdr-type type1) (cons-type-cdr-type type2))
      (cond ((and car-match cdr-match)
             (aver (and car-win cdr-win))
             (values t t))
            (t
             (values nil
                     ;; FIXME: Ideally we would like to detect and handle
                     ;;  (CONS UNKNOWN INTEGER) (CONS UNKNOWN SYMBOL) => NIL, T
                     ;; but just returning a secondary true on (and car-win cdr-win)
                     ;; unfortunately breaks other things. --NS 2006-08-16
                     (and (or (and (not car-match) car-win)
                              (and (not cdr-match) cdr-win))
                          (not (and (cons-type-might-be-empty-type type1)
                                    (cons-type-might-be-empty-type type2))))))))))

(define-type-method (cons :simple-subtypep) (type1 type2)
  (declare (type cons-type type1 type2))
  (multiple-value-bind (val-car win-car)
      (csubtypep (cons-type-car-type type1) (cons-type-car-type type2))
    (multiple-value-bind (val-cdr win-cdr)
        (csubtypep (cons-type-cdr-type type1) (cons-type-cdr-type type2))
      (if (and val-car val-cdr)
          (values t (and win-car win-cdr))
          (values nil (or (and (not val-car) win-car)
                          (and (not val-cdr) win-cdr)))))))

;;; Give up if a precise type is not possible, to avoid returning
;;; overly general types.
(define-type-method (cons :simple-union2) (type1 type2)
  (declare (type cons-type type1 type2))
  (let ((car-type1 (cons-type-car-type type1))
        (car-type2 (cons-type-car-type type2))
        (cdr-type1 (cons-type-cdr-type type1))
        (cdr-type2 (cons-type-cdr-type type2))
        car-not1
        car-not2)
    ;; UGH.  -- CSR, 2003-02-24
    (macrolet ((frob-car (car1 car2 cdr1 cdr2 &optional not1)
                 `(let ((intersection (type-intersection ,car2
                                                         ,(or not1 `(type-negation ,car1)))))
                    (unless (type= intersection ,car2)
                      (type-union
                       (make-cons-type ,car1 (type-union ,cdr1 ,cdr2))
                       (make-cons-type intersection ,cdr2))))))
      (cond ((type= car-type1 car-type2)
             (make-cons-type car-type1
                             (type-union cdr-type1 cdr-type2)))
            ((type= cdr-type1 cdr-type2)
             (make-cons-type (type-union car-type1 car-type2)
                             cdr-type1))
            ;; (or (cons A1 D1) (cons A2 D2))
            ;;
            ;; if A1 is a subtype of A2, this is equivalent to
            ;;
            ;; (or (cons A1 (or D1 D2)) (cons (and A2 (not A1)) D2))
            ((csubtypep car-type1 car-type2)
             (frob-car car-type1 car-type2 cdr-type1 cdr-type2))
            ((csubtypep car-type2 car-type1)
             (frob-car car-type2 car-type1 cdr-type2 cdr-type1))
            ;; in general
            ;;
            ;; (or (cons A1 D1) (cons A2 D2))
            ;;
            ;; is
            ;;
            ;; (or (cons (and A1 A2) (or D1 D2))
            ;;     (cons (and A1 (not A2)) D1)
            ;;     (cons (and (not A1) A2) D2))
            ;;
            ;; (or (cons (integer 0 8) (integer 5 15))
            ;;     (cons (integer 3 15) (integer 4 14))
            ;;
            ;; ->
            ;;
            ;; (or (cons (integer 3 8) (integer 4 15))
            ;;     (cons (integer 0 2) (integer 5 15))
            ;;     (cons (integer 9 15) (integer 4 14))
            ;;
            ;; if A1 and A2 are disjoint no further simplification is
            ;; possible.  However, if they are not disjoint, and we
            ;; can tell that they are not disjoint, we should be able
            ;; to break the type up into smaller pieces.
            ((multiple-value-bind (yes win)
                 (csubtypep car-type2 (setf car-not1 (type-negation car-type1)))
               (and (not yes) win))
             (let ((cdr-union (type-union cdr-type1 cdr-type2)))
               (setf car-not2 (type-negation car-type2))
               (type-union
                (make-cons-type (type-intersection car-type1 car-type2) cdr-union)
                (make-cons-type (type-intersection car-type1 car-not2) cdr-type1)
                (make-cons-type (type-intersection car-not1 car-type2) cdr-type2))))
            ((multiple-value-bind (yes win)
                 (csubtypep car-type1 (setf car-not2 (type-negation car-type2)))
               (and (not yes) win))
             (let ((cdr-union (type-union cdr-type1 cdr-type2)))
               (type-union
                (make-cons-type (type-intersection car-type1 car-type2) cdr-union)
                (make-cons-type (type-intersection car-type1 car-not2) cdr-type1)
                (make-cons-type (type-intersection car-not1 car-type2) cdr-type2))))
            ;; Don't put these in -- consider the effect of taking the
            ;; union of (CONS (INTEGER 0 2) (INTEGER 5 7)) and
            ;; (CONS (INTEGER 0 3) (INTEGER 5 6)).
            #+nil
            ((csubtypep cdr-type1 cdr-type2)
             (frob-cdr car-type1 car-type2 cdr-type1 cdr-type2))
            #+nil
            ((csubtypep cdr-type2 cdr-type1)
             (frob-cdr car-type2 car-type1 cdr-type2 cdr-type1))))))

(define-type-method (cons :simple-intersection2) (type1 type2)
  (declare (type cons-type type1 type2))
  (let ((car-int2 (type-intersection2 (cons-type-car-type type1)
                                      (cons-type-car-type type2)))
        (cdr-int2 (type-intersection2 (cons-type-cdr-type type1)
                                      (cons-type-cdr-type type2))))
    (cond
      ((and car-int2 cdr-int2) (make-cons-type car-int2 cdr-int2))
      (car-int2 (make-cons-type car-int2
                                (type-intersection
                                 (cons-type-cdr-type type1)
                                 (cons-type-cdr-type type2))))
      (cdr-int2 (make-cons-type
                 (type-intersection (cons-type-car-type type1)
                                    (cons-type-car-type type2))
                 cdr-int2)))))

(!define-superclasses cons ((cons)) !cold-init-forms)

;;;; CHARACTER-SET types

;; FIXME:
;; 1. (SPECIFIER-TYPE '(CHARACTER-SET ((20 . 19)))) stores pairs exactly as
;;    given, and unparses to the rather bogus #<CHARACTER-SET-TYPE (MEMBER)>
;; 2. (SPECIFIER-TYPE '(CHARACTER-SET ((20 . 20) (15 . 15)))) fails
;;    because of the pre-sorting requirement.
;; But since this is not standard syntax I don't think we can ever see those
;; specifiers unless from an unparse of a valid internal representation.
(def-type-translator character-set
    (&optional (pairs `((0 . ,(1- char-code-limit)))))
  (make-character-set-type pairs))

(define-type-method (character-set :negate) (type)
  (let ((pairs (character-set-type-pairs type)))
    (if (and (= (length pairs) 1)
             (= (caar pairs) 0)
             (= (cdar pairs) (1- char-code-limit)))
        (make-negation-type type)
        (let ((not-character
               (make-negation-type
                (make-character-set-type
                 `((0 . ,(1- char-code-limit)))))))
          (type-union
           not-character
           (make-character-set-type
                   (let (not-pairs)
                     (when (> (caar pairs) 0)
                       (push (cons 0 (1- (caar pairs))) not-pairs))
                     (do* ((tail pairs (cdr tail))
                           (high1 (cdar tail) (cdar tail))
                           (low2 (caadr tail) (caadr tail)))
                          ((null (cdr tail))
                           (when (< (cdar tail) (1- char-code-limit))
                             (push (cons (1+ (cdar tail))
                                         (1- char-code-limit))
                                   not-pairs))
                           (nreverse not-pairs))
                       (push (cons (1+ high1) (1- low2)) not-pairs)))))))))

(define-type-method (character-set :unparse) (flags type)
  (cond
    ;; TODO: can we improve unparsing of (OR STANDARD-CHAR (MEMBER #\Tab))
    ;; to restore it back into itself rather than
    ;;  #<CHARACTER-SET-TYPE (CHARACTER-SET ((9 . 10) (32 . 126)))> ?
    ;; Probably need to take TYPE-DIFFERENCE of TYPE with each known
    ;; character-set type to see if any result is simpler.
    ((eq type (specifier-type 'character)) 'character)
    ((eq type (specifier-type 'base-char)) 'base-char)
    ((eq type (specifier-type 'extended-char)) 'extended-char)
    ((eq type (specifier-type 'standard-char)) 'standard-char)
    (t
     ;; Unparse into either MEMBER or CHARACTER-SET. We use MEMBER if there
     ;; are at most as many characters as there are character code ranges.
     ;; (basically saying to use MEMBER if each range is one character)
     (let* ((pairs (character-set-type-pairs type))
            (count (length pairs))
            (chars (loop named outer
                         for (low . high) in pairs
                         nconc (loop for code from low upto high
                                     collect (code-char code)
                                     when (minusp (decf count))
                                     do (return-from outer t)))))
       (if (eq chars t)
           `(character-set ,pairs)
           `(member ,@chars))))))

(define-type-method (character-set :singleton-p) (type)
  (let* ((pairs (character-set-type-pairs type))
         (pair  (first pairs)))
    (if (and (typep pairs '(cons t null))
             (eql (car pair) (cdr pair)))
        (values t (code-char (car pair)))
        (values nil nil))))

(define-type-method (character-set :simple-subtypep) (type1 type2)
  (values
   (dolist (pair (character-set-type-pairs type1) t)
     (unless (position pair (character-set-type-pairs type2)
                      :test (lambda (x y) (and (>= (car x) (car y))
                                               (<= (cdr x) (cdr y)))))
       (return nil)))
   t))

(define-type-method (character-set :simple-union2) (type1 type2)
  ;; KLUDGE: the canonizing in the MAKE-CHARACTER-SET-TYPE function
  ;; actually does the union for us.  It might be a little fragile to
  ;; rely on it.
  (make-character-set-type
          (merge 'list
                (copy-alist (character-set-type-pairs type1))
                (copy-alist (character-set-type-pairs type2))
                #'< :key #'car)))

(define-type-method (character-set :simple-intersection2) (type1 type2)
  ;; KLUDGE: brute force.
#|
  (let (pairs)
    (dolist (pair1 (character-set-type-pairs type1)
            (make-character-set-type
                    (sort pairs #'< :key #'car)))
      (dolist (pair2 (character-set-type-pairs type2))
       (cond
         ((<= (car pair1) (car pair2) (cdr pair1))
          (push (cons (car pair2) (min (cdr pair1) (cdr pair2))) pairs))
         ((<= (car pair2) (car pair1) (cdr pair2))
          (push (cons (car pair1) (min (cdr pair1) (cdr pair2))) pairs))))))
|#
  (make-character-set-type
          (intersect-type-pairs
           (character-set-type-pairs type1)
           (character-set-type-pairs type2))))

;;;
;;; Intersect two ordered lists of pairs
;;; Each list is of the form ((start1 . end1) ... (startn . endn)),
;;; where start1 <= end1 < start2 <= end2 < ... < startn <= endn.
;;; Each pair represents the integer interval start..end.
;;;
(defun intersect-type-pairs (alist1 alist2)
  (if (and alist1 alist2)
      (let ((res nil)
            (pair1 (pop alist1))
            (pair2 (pop alist2)))
        (loop
         (when (> (car pair1) (car pair2))
           (rotatef pair1 pair2)
           (rotatef alist1 alist2))
         (let ((pair1-cdr (cdr pair1)))
           (cond
            ((> (car pair2) pair1-cdr)
             ;; No over lap -- discard pair1
             (unless alist1 (return))
             (setq pair1 (pop alist1)))
            ((<= (cdr pair2) pair1-cdr)
             (push (cons (car pair2) (cdr pair2)) res)
             (cond
              ((= (cdr pair2) pair1-cdr)
               (unless alist1 (return))
               (unless alist2 (return))
               (setq pair1 (pop alist1)
                     pair2 (pop alist2)))
              (t ;; (< (cdr pair2) pair1-cdr)
               (unless alist2 (return))
               (setq pair1 (cons (1+ (cdr pair2)) pair1-cdr))
               (setq pair2 (pop alist2)))))
            (t ;; (> (cdr pair2) (cdr pair1))
             (push (cons (car pair2) pair1-cdr) res)
             (unless alist1 (return))
             (setq pair2 (cons (1+ pair1-cdr) (cdr pair2)))
             (setq pair1 (pop alist1))))))
        (nreverse res))
    nil))


;;; Return the type that describes all objects that are in X but not
;;; in Y.
(defun type-difference (x y)
  (type-intersection x (type-negation y)))

(def-type-translator array ((:context context)
                             &optional (element-type '*)
                                       (dimensions '*))
  (let ((eltype (if (eq element-type '*)
                    *wild-type*
                    (specifier-type element-type context))))
    (make-array-type (canonical-array-dimensions dimensions)
                     :complexp :maybe
                     :element-type eltype
                     :specialized-element-type (%upgraded-array-element-type
                                                eltype))))

(def-type-translator simple-array ((:context context)
                                    &optional (element-type '*)
                                              (dimensions '*))
  (let ((eltype (if (eq element-type '*)
                    *wild-type*
                    (specifier-type element-type context))))
   (make-array-type (canonical-array-dimensions dimensions)
                    :complexp nil
                    :element-type eltype
                    :specialized-element-type (%upgraded-array-element-type
                                               eltype))))

;;;; SIMD-PACK types

#+sb-simd-pack
(defmacro parsed-simd-pack-element-type (index)
  ;; For make-host-1, delay parsing until after 'deftypes-for-target' is loaded,
  ;; as it contains the needed definitions for SIGNED-BYTE and UNSIGNED-BYTE.
  ;; make-host-2 can splice in a constant vector.
  #+sb-xc-host `(specifier-type (aref +simd-pack-element-types+ ,index))
  #-sb-xc-host `(aref ,(coerce (loop for x across +simd-pack-element-types+
                                     collect (specifier-type x))
                               'simple-vector)
                      ,index))

<<<<<<< HEAD
#+sb-simd-pack-256
(defun make-simd-pack-256-type (element-type)
  (aver (neq element-type *wild-type*))
  (if (eq element-type *empty-type*)
      *empty-type*
      (%make-simd-pack-256-type
       (do* ((i 0 (1+ i))
             (pack-types *simd-pack-element-types* (cdr pack-types))
             (pack-type (car pack-types) (car pack-types)))
            ((null pack-types)
             (error "~S element type must be a subtype of ~
                         ~{~/sb-impl:print-type-specifier/~#[~;, or ~
                         ~:;, ~]~}."
                    'simd-pack-256 *simd-pack-element-types*))
         (when (csubtypep element-type (specifier-type pack-type))
           (let ((bv (make-array (length *simd-pack-element-types*)
                                 :element-type 'bit :initial-element 0)))
             (setf (sbit bv i) 1)
             (return bv)))))))
#+sb-simd-pack-512
(defun make-simd-pack-512-type (element-type)
  (aver (neq element-type *wild-type*))
  (if (eq element-type *empty-type*)
      *empty-type*
      (%make-simd-pack-512-type
       (do* ((i 0 (1+ i))
             (pack-types *simd-pack-element-types* (cdr pack-types))
             (pack-type (car pack-types) (car pack-types)))
            ((null pack-types)
             (error "~S element type must be a subtype of ~
                         ~{~/sb-impl:print-type-specifier/~#[~;, or ~
                         ~:;, ~]~}."
                    'simd-pack-512 *simd-pack-element-types*))
         (when (csubtypep element-type (specifier-type pack-type))
           (let ((bv (make-array (length *simd-pack-element-types*)
                                 :element-type 'bit :initial-element 0)))
             (setf (sbit bv i) 1)
             (return bv)))))))
=======
#+sb-simd-pack
(progn
;;; FIXME: the pretty-print of this error message is just ghastly. How about:
;;;  "must be a subtype of ({SIGNED-BYTE|UNSIGNED-BYTE} {8|16|32|64}) or {SINGLE|DOUBLE}-FLOAT"
;;; Users sophisticated enough to code with simd-packs will understand what it means.
(defun simd-type-parser-helper (element-type-spec type-name ctor)
  (when (eq element-type-spec '*)
    (return-from simd-type-parser-helper (funcall ctor +simd-pack-wild+)))
  (let ((element-type (single-value-specifier-type element-type-spec)))
    (when (eq element-type *empty-type*)
      (return-from simd-type-parser-helper *empty-type*))
    (dotimes (i (length +simd-pack-element-types+)
                (error "~S element type must be a subtype of ~
                        ~{~/sb-impl:print-type-specifier/~#[~;, or ~
                        ~:;, ~]~}."
                     type-name (coerce +simd-pack-element-types+ 'list)))
      (when (csubtypep element-type (parsed-simd-pack-element-type i))
        (return (funcall ctor (ash 1 i)))))))

(defun simd-type-unparser-helper (base-type mask)
  (cond ((= mask +simd-pack-wild+) base-type)
        ((= (logcount mask) 1)
         `(,base-type ,(elt +simd-pack-element-types+ (sb-vm::simd-pack-mask->tag mask))))
        (t
         `(or ,@(loop for et across +simd-pack-element-types+ for i from 0
                      when (logbitp i mask)
                      collect `(,base-type ,et)))))))
>>>>>>> eb76e634

#+sb-simd-pack
(progn
  (define-type-class simd-pack :enumerable nil :might-contain-other-types nil)

  ;; Though this involves a recursive call to parser, parsing context need not
  ;; be passed down, because an unknown-type condition is an immediate failure.
  (def-type-translator simd-pack (&optional (element-type-spec '*))
    (simd-type-parser-helper element-type-spec 'simd-pack #'%make-simd-pack-type))

  (define-type-method (simd-pack :negate) (type)
    (let ((not-pack (make-negation-type (specifier-type 'simd-pack)))
          (mask (logxor (simd-pack-type-tag-mask type) +simd-pack-wild+)))
      (if (eql mask 0)
          not-pack
          (type-union not-pack (%make-simd-pack-type mask)))))

  (define-type-method (simd-pack :unparse) (flags type)
    (simd-type-unparser-helper 'simd-pack (simd-pack-type-tag-mask type)))

  (define-type-method (simd-pack :simple-subtypep) (type1 type2)
    (declare (type simd-pack-type type1 type2))
    (values (zerop (logandc2 (simd-pack-type-tag-mask type1)
                             (simd-pack-type-tag-mask type2)))
            t))

  (define-type-method (simd-pack :simple-union2) (type1 type2)
    (declare (type simd-pack-type type1 type2))
    (%make-simd-pack-type (logior (simd-pack-type-tag-mask type1)
                                  (simd-pack-type-tag-mask type2))))

  (define-type-method (simd-pack :simple-intersection2) (type1 type2)
    (declare (type simd-pack-type type1 type2))
    (let ((intersection (logand (simd-pack-type-tag-mask type1)
                                (simd-pack-type-tag-mask type2))))
      (if (eql intersection 0) *empty-type* (%make-simd-pack-type intersection))))

  (!define-superclasses simd-pack ((simd-pack)) !cold-init-forms))

#+sb-simd-pack-256
(progn
  (define-type-class simd-pack-256 :enumerable nil :might-contain-other-types nil)

  ;; Though this involves a recursive call to parser, parsing context need not
  ;; be passed down, because an unknown-type condition is an immediate failure.
  (def-type-translator simd-pack-256 (&optional (element-type-spec '*))
    (simd-type-parser-helper element-type-spec 'simd-pack-256 #'%make-simd-pack-256-type))

  (define-type-method (simd-pack-256 :negate) (type)
    (let ((not-pack (make-negation-type (specifier-type 'simd-pack-256)))
          (mask (logxor (simd-pack-256-type-tag-mask type) +simd-pack-wild+)))
      (if (eql mask 0)
          not-pack
          (type-union not-pack (%make-simd-pack-256-type mask)))))

  (define-type-method (simd-pack-256 :unparse) (flags type)
    (simd-type-unparser-helper 'simd-pack-256 (simd-pack-256-type-tag-mask type)))

  (define-type-method (simd-pack-256 :simple-subtypep) (type1 type2)
    (declare (type simd-pack-256-type type1 type2))
    (values (zerop (logandc2 (simd-pack-256-type-tag-mask type1)
                             (simd-pack-256-type-tag-mask type2)))
            t))

  (define-type-method (simd-pack-256 :simple-union2) (type1 type2)
    (declare (type simd-pack-256-type type1 type2))
    (%make-simd-pack-256-type (logior (simd-pack-256-type-tag-mask type1)
                                      (simd-pack-256-type-tag-mask type2))))

  (define-type-method (simd-pack-256 :simple-intersection2) (type1 type2)
    (declare (type simd-pack-256-type type1 type2))
    (let ((intersection (logand (simd-pack-256-type-tag-mask type1)
                                (simd-pack-256-type-tag-mask type2))))
      (if (eql intersection 0) *empty-type* (%make-simd-pack-256-type intersection))))

  (!define-superclasses simd-pack-256 ((simd-pack-256)) !cold-init-forms))

#+sb-simd-pack-512
(progn
  (define-type-class simd-pack-512 :enumerable nil :might-contain-other-types nil)

  ;; Though this involves a recursive call to parser, parsing context need not
  ;; be passed down, because an unknown-type condition is an immediate failure.
  (def-type-translator simd-pack-512 (&optional (element-type-spec '*))
    (if (eql element-type-spec '*)
        (%make-simd-pack-512-type (make-array (length *simd-pack-element-types*)
                                              :element-type 'bit :initial-element 1))
        (make-simd-pack-512-type (single-value-specifier-type element-type-spec))))

  (define-type-method (simd-pack-512 :negate) (type)
    (let* ((element-type (simd-pack-512-type-element-type type))
           (remaining (and (/= (count 0 element-type) 0) (bit-not element-type)))
           (not-simd-pack-512 (make-negation-type (specifier-type 'simd-pack-512))))
      (if remaining
          (type-union not-simd-pack-512 (%make-simd-pack-512-type remaining))
          not-simd-pack-512)))

  (define-type-method (simd-pack-512 :unparse) (type)
    (let* ((eltypes (simd-pack-512-type-element-type type)))
      (cond
        ((= (count 0 eltypes) 0) 'simd-pack-512)
        ((= (count 1 eltypes) 1)
         (let ((pos (position 1 eltypes)))
           (if pos
               `(simd-pack-512 ,(elt *simd-pack-element-types* pos))
               (bug "bad simd-pack-512"))))
        (t
         `(or
           ,@(loop for x from 0
                   for bit across eltypes
                   if (= bit 1)
                   collect `(simd-pack-512 ,(elt *simd-pack-element-types* x))))))))

  (define-type-method (simd-pack-512 :simple-=) (type1 type2)
    (declare (type simd-pack-512-type type1 type2))
    (values
     (= 0 (count 1 (bit-xor (simd-pack-512-type-element-type type1)
                            (simd-pack-512-type-element-type type2))))
     t))

  (define-type-method (simd-pack-512 :simple-subtypep) (type1 type2)
    (declare (type simd-pack-512-type type1 type2))
    (values
     (= 0 (count 1 (bit-andc2 (simd-pack-512-type-element-type type1)
                              (simd-pack-512-type-element-type type2))))
     t))

  (define-type-method (simd-pack-512 :simple-union2) (type1 type2)
    (declare (type simd-pack-512-type type1 type2))
    (%make-simd-pack-512-type (bit-ior (simd-pack-512-type-element-type type1)
                                       (simd-pack-512-type-element-type type2))))

  (define-type-method (simd-pack-512 :simple-intersection2) (type1 type2)
    (declare (type simd-pack-512-type type1 type2))
    (let ((intersection (bit-and (simd-pack-512-type-element-type type1)
                                 (simd-pack-512-type-element-type type2))))
      (if (find 1 intersection)
          (%make-simd-pack-512-type intersection)
          *empty-type*)))

  (!define-superclasses simd-pack-512 ((simd-pack-512)) !cold-init-forms))

;;;; utilities shared between cross-compiler and target system

;;; Does the type derived from compilation of an actual function
;;; definition satisfy declarations of a function's type?
(defun defined-ftype-matches-declared-ftype-p (defined-ftype declared-ftype)
  (declare (type ctype defined-ftype declared-ftype))
  (flet ((is-built-in-class-function-p (ctype)
           (and (built-in-classoid-p ctype)
                (eq (built-in-classoid-name ctype) 'function))))
    (cond (;; DECLARED-FTYPE could certainly be #<BUILT-IN-CLASS FUNCTION>;
           ;; that's what happens when we (DECLAIM (FTYPE FUNCTION FOO)).
           (is-built-in-class-function-p declared-ftype)
           ;; In that case, any definition satisfies the declaration.
           t)
          (;; It's not clear whether or how DEFINED-FTYPE might be
           ;; #<BUILT-IN-CLASS FUNCTION>, but it's not obviously
           ;; invalid, so let's handle that case too, just in case.
           (is-built-in-class-function-p defined-ftype)
           ;; No matter what DECLARED-FTYPE might be, we can't prove
           ;; that an object of type FUNCTION doesn't satisfy it, so
           ;; we return success no matter what.
           t)
          (;; Otherwise both of them must be FUN-TYPE objects.
           t
           ;; FIXME: For now we only check compatibility of the return
           ;; type, not argument types, and we don't even check the
           ;; return type very precisely (as per bug 94a). It would be
           ;; good to do a better job. Perhaps to check the
           ;; compatibility of the arguments, we should (1) redo
           ;; VALUES-TYPES-EQUAL-OR-INTERSECT as
           ;; ARGS-TYPES-EQUAL-OR-INTERSECT, and then (2) apply it to
           ;; the ARGS-TYPE slices of the FUN-TYPEs. (ARGS-TYPE
           ;; is a base class both of VALUES-TYPE and of FUN-TYPE.)
           (values-types-equal-or-intersect
            (fun-type-returns defined-ftype)
            (fun-type-returns declared-ftype))))))

;;; This messy case of CTYPE for NUMBER is shared between the
;;; cross-compiler and the target system.
;;; XXX: Is there a bug here with signed zeros, or are we confident that the
;;; answer is always supposed to be a NUMERIC-TYPE and never (MEMBER -0.0) ?
;;; I'm not sure whether NaNs should be numeric types versus MEMBER (like
;;; singleton signed zero without the "other" sign), but it may not matter.
;;; At a bare minimum this prevents crashing in min/max.
(defun ctype-of-number (x)
  (let ((num (if (complexp x) (realpart x) x)))
    (multiple-value-bind (complexp low high)
        (cond ((complexp x)
               (let ((imag (imagpart x)))
                 (if (and (floatp num) (or (float-nan-p num) (float-nan-p imag)))
                     (values :complex nil nil)
                     (values :complex (sb-xc:min num imag) (sb-xc:max num imag)))))
              ((and (floatp num) (float-nan-p num))
               (values :real nil nil))
              (t
               (values :real num num)))
      (make-numeric-type :class (etypecase num
                                  (integer (if (complexp x)
                                               (if (integerp (imagpart x))
                                                   'integer
                                                   'rational)
                                               'integer))
                                  (rational 'rational)
                                  (float 'float))
                         :format (and (floatp num) (float-format-name num))
                         :complexp complexp
                         :low low
                         :high high))))

;;; The following function is a generic driver for approximating
;;; set-valued functions over types.  Putting this here because it'll
;;; probably be useful for a lot of type analyses.
;;;
;;; Let f be a function from values of type X to Y, e.g., ARRAY-RANK.
;;;
;;; We compute an over or under-approximation of the set
;;;
;;;  F(TYPE) = { f(x) : x in TYPE /\ x in X } \subseteq Y
;;;
;;; via set-valued approximations of f, OVER and UNDER.
;;;
;;; These functions must have the property that
;;;   Forall TYPE, OVER(TYPE) \superseteq F(TYPE) and
;;;   Forall TYPE, UNDER(TYPE) \subseteq F(TYPE)
;;;
;;; The driver is also parameterised over the finite set
;;; representation.
;;;
;;; Union, intersection and difference are binary functions to compute
;;; set union, intersection and difference.  Top and bottom are the
;;; concrete representations for the universe and empty sets; we never
;;; call the set functions on top or bottom, so it's safe to use
;;; special values there.
;;;
;;; Arguments:
;;;
;;;  TYPE: the ctype for which we wish to approximate F(TYPE)
;;;  OVERAPPROXIMATE: true if we wish to overapproximate, nil otherwise.
;;;     You usually want T.
;;;  UNION/INTERSECTION/DIFFERENCE: implementations of finite set operations.
;;;     Conform to cl::(union/intersection/set-difference).  Passing NIL will
;;;     disable some cleverness and result in quicker computation of coarser
;;;     approximations.  However, passing difference without union and intersection
;;;     will probably not end well.
;;;  TOP/BOTTOM: concrete representation of the universe and empty set.  Finite
;;;     set operations are never called on TOP/BOTTOM, so it's safe to use special
;;;     values there.
;;;  OVER/UNDER: the set-valued approximations of F.
;;;
;;; Implementation details.
;;;
;;; It's a straightforward walk down the type.
;;; Union types -> take the union of children, intersection ->
;;; intersect.  There is some complication for negation types: we must
;;; not only negate the result, but also flip from overapproximating
;;; to underapproximating in the children (or vice versa).
;;;
;;; We represent sets as a pair of (negate-p finite-set) in order to
;;; support negation types.

(declaim (maybe-inline generic-abstract-type-function))
(defun generic-abstract-type-function
    (type overapproximate
     union intersection difference
     top bottom
     over under)
  (labels ((union* (x y)
             ;; wrappers to avoid calling union/intersection on
             ;; top/bottom.
             (cond ((or (eql x top)
                        (eql y top))
                    top)
                   ((eql x bottom) y)
                   ((eql y bottom) x)
                   (t
                    (funcall union x y))))
           (intersection* (x y)
             (cond ((or (eql x bottom)
                        (eql y bottom))
                    bottom)
                   ((eql x top) y)
                   ((eql y top) x)
                   (t
                    (funcall intersection x y))))
           (unite (not-x-p x not-y-p y)
             ;; if we only have one negated set, it's x.
             (when not-y-p
               (rotatef not-x-p not-y-p)
               (rotatef x y))
             (cond ((and not-x-p not-y-p)
                    ;; -x \/ -y = -(x /\ y)
                    (normalize t (intersection* x y)))
                   (not-x-p
                    ;; -x \/ y = -(x \ y)
                    (cond ((eql x top)
                           (values nil y))
                          ((or (eql y top)
                               (eql x bottom))
                           (values nil top))
                          ((eql y bottom)
                           (values t x))
                          (t
                           (normalize t
                                      (funcall difference x y)))))
                   (t
                    (values nil (union* x y)))))
           (intersect (not-x-p x not-y-p y)
             (when not-y-p
               (rotatef not-x-p not-y-p)
               (rotatef x y))
             (cond ((and not-x-p not-y-p)
                    ;; -x /\ -y = -(x \/ y)
                    (normalize t (union* x y)))
                   (not-x-p
                    ;; -x /\ y = y \ x
                    (cond ((or (eql x top) (eql y bottom))
                           (values nil bottom))
                          ((eql x bottom)
                           (values nil y))
                          ((eql y top)
                           (values t x))
                          (t
                           (values nil (funcall difference y x)))))
                   (t
                    (values nil (intersection* x y)))))
           (normalize (not-x-p x)
             ;; catch some easy cases of redundant negation.
             (cond ((not not-x-p)
                    (values nil x))
                   ((eql x top)
                    bottom)
                   ((eql x bottom)
                    top)
                   (t
                    (values t x))))
           (default (overapproximate)
             ;; default value
             (if overapproximate top bottom))
           (walk-union (types overapproximate)
             ;; Only do this if union is provided.
             (unless union
               (return-from walk-union (default overapproximate)))
             ;; Reduce/union from bottom.
             (let ((not-acc-p nil)
                   (acc bottom))
               (dolist (type types (values not-acc-p acc))
                 (multiple-value-bind (not x)
                     (walk type overapproximate)
                   (setf (values not-acc-p acc)
                         (unite not-acc-p acc not x)))
                 ;; Early exit on top set.
                 (when (and (eql acc top)
                            (not not-acc-p))
                   (return (values nil top))))))
           (walk-intersection (types overapproximate)
             ;; Skip if we don't know how to intersect sets
             (unless intersection
               (return-from walk-intersection (default overapproximate)))
             ;; Reduce/intersection from top
             (let ((not-acc-p nil)
                   (acc top))
               (dolist (type types (values not-acc-p acc))
                 (multiple-value-bind (not x)
                     (walk type overapproximate)
                   (setf (values not-acc-p acc)
                         (intersect not-acc-p acc not x)))
                 (when (and (eql acc bottom)
                            (not not-acc-p))
                   (return (values nil bottom))))))
           (walk-negate (type overapproximate)
             ;; Don't introduce negated types if we don't know how to
             ;; subtract sets.
             (unless difference
               (return-from walk-negate (default overapproximate)))
             (multiple-value-bind (not x)
                 (walk type (not overapproximate))
               (normalize (not not) x)))
           (walk (type overapproximate)
             (typecase type
               (union-type
                (walk-union (union-type-types type) overapproximate))
               ((cons (member or union))
                (walk-union (rest type) overapproximate))
               (intersection-type
                (walk-intersection (intersection-type-types type) overapproximate))
               ((cons (member and intersection))
                (walk-intersection (rest type) overapproximate))
               (negation-type
                (walk-negate (negation-type-type type) overapproximate))
               ((cons (eql not))
                (walk-negate (second type) overapproximate))
               (t
                (values nil
                        (if overapproximate
                            (if over
                                (funcall over type)
                                (default t))
                            (if under
                                (funcall under type)
                                (default nil))))))))
    (multiple-value-call #'normalize (walk type overapproximate))))

;;; Standard list representation of sets. Use CL:* for the universe.
(defun list-abstract-type-function (type over &key under (overapproximate t))
  #-sb-xc-host (declare (inline generic-abstract-type-function))
  (generic-abstract-type-function
   type overapproximate
   #'union #'intersection #'set-difference
   '* nil
   over under))


;;; This decides if two type expressions are equal ignoring the order of terms
;;; in AND and OR. It doesn't decide equivalence, but it's good enough
;;; to do some sanity checking in type.before-xc and genesis.
(defun brute-force-type-specifier-equalp (a b)
  (labels ((compare (a b)
             (if (symbolp a)
                 (eq a b)
                 (or (equal a b)
                     (and (listp b)
                          (eq (car a) (car b))
                          (case (car a)
                            ((and or)
                             (order-insensitive-equal (cdr a) (cdr b)))
                            ((not)
                             (compare (cadr a) (cadr b))))))))
           (order-insensitive-equal (a b)
             (and (= (length a) (length b))
                  (every (lambda (elt) (member elt b :test #'compare)) a)
                  (every (lambda (elt) (member elt a :test #'compare)) b))))
    (compare a b)))

;;;; miscellaneous interfaces

;;; Clear memoization of all type system operations that can be
;;; altered by type definition/redefinition.
;;;
(defun clear-type-caches ()
  ;; FIXME: We would like to differentiate between different cache
  ;; kinds, but at the moment all our caches pretty much are type
  ;; caches.
  (drop-all-hash-caches)
  (values))

<<<<<<< HEAD
;;; This is like TYPE-OF, only we return a CTYPE structure instead of
;;; a type specifier, and we try to return the type most useful for
;;; type checking, rather than trying to come up with the one that the
;;; user might find most informative.
;;;
;;; To avoid inadvertent memory retention we avoid using arrays
;;; and functions as keys.
;;; During cross-compilation, the CTYPE-OF function is not memoized.
;;; Constants get their type stored in their LEAF, so it's ok.
#-sb-xc-host
(defun-cached (ctype-of :hash-bits 7 :hash-function #'sxhash
                        :memoizer memoize)
;; an unfortunate aspect of using EQ is that several appearances
;; of the = double-float can be in the cache, but it's
;; probably more efficient overall to use object identity.
    ((x eq))
  (flet ((try-cache (x)
           (memoize
            ;; For functions, the input is a type specifier
            ;; of the form (FUNCTION (...) ...)
            (cond ((listp x) (specifier-type x)) ; NIL can't occur
                  ((symbolp x) (make-eql-type x))
                  (t (ctype-of-number x))))))
    (typecase x
      (function
       (if (funcallable-instance-p x)
           (classoid-of x)
           (let ((type (sb-impl::%fun-ftype x)))
             (if (typep type '(cons (eql function))) ; sanity test
                 (try-cache type)
                 (classoid-of x)))))
      (symbol (if x (try-cache x) (specifier-type 'null)))
      (number (try-cache x))
      (array (ctype-of-array x))
      (cons (specifier-type 'cons))
      (character
       (typecase x
         (standard-char (specifier-type 'standard-char))
         (base-char (specifier-type 'base-char))
         ;; If the last case were expressed as EXTENDED-CHAR,
         ;; we wrongly get "this is not a (VALUES CTYPE): NIL"
         ;; because the compiler is too naive to see that
         ;; the last 2 cases partition CHARACTER.
         (t (specifier-type 'extended-char))))
      #+sb-simd-pack
      (simd-pack
       (let ((tag (%simd-pack-tag x)))
         (svref (load-time-value
                 (coerce (cons (specifier-type 'simd-pack)
                               (mapcar (lambda (x) (specifier-type `(simd-pack ,x)))
                                       *simd-pack-element-types*))
                         'vector)
                 t)
                (if (<= 0 tag #.(1- (length *simd-pack-element-types*)))
                    (1+ tag)
                    0))))
      #+sb-simd-pack-256
      (simd-pack-256
       (let ((tag (%simd-pack-256-tag x)))
         (svref (load-time-value
                 (coerce (cons (specifier-type 'simd-pack-256)
                               (mapcar (lambda (x) (specifier-type `(simd-pack-256 ,x)))
                                       *simd-pack-element-types*))
                         'vector)
                 t)
                (if (<= 0 tag #.(1- (length *simd-pack-element-types*)))
                    (1+ tag)
                    0))))
      #+sb-simd-pack-512
      (simd-pack-512
       (let ((tag (%simd-pack-512-tag x)))
         (svref (load-time-value
                 (coerce (cons (specifier-type 'simd-pack-512)
                               (mapcar (lambda (x) (specifier-type `(simd-pack-512 ,x)))
                                       *simd-pack-element-types*))
                         'vector)
                 t)
                (if (<= 0 tag #.(1- (length *simd-pack-element-types*)))
                    (1+ tag)
                    0))))
      (t
       (classoid-of x)))))

;; Helper function that implements (CTYPE-OF x) when X is an array.
#-sb-xc-host
(defun-cached (ctype-of-array
               :values (ctype) ; Bind putative output to this when probing.
               :hash-bits 7
               :hash-function (lambda (a &aux (hash cookie))
                                (if header-p
                                    (dotimes (axis rank hash)
                                      (mixf hash (%array-dimension a axis)))
                                    (mixf hash (length a)))))
    ;; "type-key" is a perfect hash of rank + widetag + simple-p.
    ;; If it matches, then compare dims, which are read from the output.
    ;; The hash of the type-key + dims can have collisions.
    ((array (lambda (array type-key)
              (and (eq type-key cookie)
                   (let ((dims (array-type-dimensions ctype)))
                     (if header-p
                         (dotimes (axis rank t)
                           (unless (eq (pop (truly-the list dims))
                                       (%array-dimension array axis))
                             (return nil)))
                         (eq (length array) (car dims))))))
            cookie) ; Store COOKIE as the single key.
     &aux (rank (array-rank array))
          (simple-p (if (simple-array-p array) 1 0))
          (header-p (array-header-p array)) ; non-simple or rank <> 1 or both
          (cookie (the fixnum (logior (ash (logior (ash rank 1) simple-p)
                                           sb-vm:n-widetag-bits)
                                      (array-underlying-widetag array)))))
  ;; The value computed on cache miss.
  (let ((etype (sb-vm::array-element-ctype array)))
    (make-array-type (array-dimensions array)
                     :complexp (not (simple-array-p array))
                     :element-type etype
                     :specialized-element-type etype)))

(!defun-from-collected-cold-init-forms !type-cold-init)
=======
(!defun-from-collected-cold-init-forms !type-cold-init)

;;; Ensure that the type CALLABLE gets interned with its constituent types
;;; in exactly the expected order. If flipped, there will be a complaint from
;;; compiler/generic/interr because we expect OBJECT-NOT-CALLABLE to unparse
;;; in a certain way. This DEFVAR is performed solely for side-effect.
(defvar *preload-type*
  (list (intern-ctype-set (list (specifier-type 'function)
                                (specifier-type 'symbol)))
        ;; .. any others as required
        ))
>>>>>>> eb76e634
<|MERGE_RESOLUTION|>--- conflicted
+++ resolved
@@ -5108,46 +5108,6 @@
                                'simple-vector)
                       ,index))
 
-<<<<<<< HEAD
-#+sb-simd-pack-256
-(defun make-simd-pack-256-type (element-type)
-  (aver (neq element-type *wild-type*))
-  (if (eq element-type *empty-type*)
-      *empty-type*
-      (%make-simd-pack-256-type
-       (do* ((i 0 (1+ i))
-             (pack-types *simd-pack-element-types* (cdr pack-types))
-             (pack-type (car pack-types) (car pack-types)))
-            ((null pack-types)
-             (error "~S element type must be a subtype of ~
-                         ~{~/sb-impl:print-type-specifier/~#[~;, or ~
-                         ~:;, ~]~}."
-                    'simd-pack-256 *simd-pack-element-types*))
-         (when (csubtypep element-type (specifier-type pack-type))
-           (let ((bv (make-array (length *simd-pack-element-types*)
-                                 :element-type 'bit :initial-element 0)))
-             (setf (sbit bv i) 1)
-             (return bv)))))))
-#+sb-simd-pack-512
-(defun make-simd-pack-512-type (element-type)
-  (aver (neq element-type *wild-type*))
-  (if (eq element-type *empty-type*)
-      *empty-type*
-      (%make-simd-pack-512-type
-       (do* ((i 0 (1+ i))
-             (pack-types *simd-pack-element-types* (cdr pack-types))
-             (pack-type (car pack-types) (car pack-types)))
-            ((null pack-types)
-             (error "~S element type must be a subtype of ~
-                         ~{~/sb-impl:print-type-specifier/~#[~;, or ~
-                         ~:;, ~]~}."
-                    'simd-pack-512 *simd-pack-element-types*))
-         (when (csubtypep element-type (specifier-type pack-type))
-           (let ((bv (make-array (length *simd-pack-element-types*)
-                                 :element-type 'bit :initial-element 0)))
-             (setf (sbit bv i) 1)
-             (return bv)))))))
-=======
 #+sb-simd-pack
 (progn
 ;;; FIXME: the pretty-print of this error message is just ghastly. How about:
@@ -5175,7 +5135,6 @@
          `(or ,@(loop for et across +simd-pack-element-types+ for i from 0
                       when (logbitp i mask)
                       collect `(,base-type ,et)))))))
->>>>>>> eb76e634
 
 #+sb-simd-pack
 (progn
@@ -5260,61 +5219,34 @@
   ;; Though this involves a recursive call to parser, parsing context need not
   ;; be passed down, because an unknown-type condition is an immediate failure.
   (def-type-translator simd-pack-512 (&optional (element-type-spec '*))
-    (if (eql element-type-spec '*)
-        (%make-simd-pack-512-type (make-array (length *simd-pack-element-types*)
-                                              :element-type 'bit :initial-element 1))
-        (make-simd-pack-512-type (single-value-specifier-type element-type-spec))))
+    (simd-type-parser-helper element-type-spec 'simd-pack-512 #'%make-simd-pack-512-type))
 
   (define-type-method (simd-pack-512 :negate) (type)
-    (let* ((element-type (simd-pack-512-type-element-type type))
-           (remaining (and (/= (count 0 element-type) 0) (bit-not element-type)))
-           (not-simd-pack-512 (make-negation-type (specifier-type 'simd-pack-512))))
-      (if remaining
-          (type-union not-simd-pack-512 (%make-simd-pack-512-type remaining))
-          not-simd-pack-512)))
-
-  (define-type-method (simd-pack-512 :unparse) (type)
-    (let* ((eltypes (simd-pack-512-type-element-type type)))
-      (cond
-        ((= (count 0 eltypes) 0) 'simd-pack-512)
-        ((= (count 1 eltypes) 1)
-         (let ((pos (position 1 eltypes)))
-           (if pos
-               `(simd-pack-512 ,(elt *simd-pack-element-types* pos))
-               (bug "bad simd-pack-512"))))
-        (t
-         `(or
-           ,@(loop for x from 0
-                   for bit across eltypes
-                   if (= bit 1)
-                   collect `(simd-pack-512 ,(elt *simd-pack-element-types* x))))))))
-
-  (define-type-method (simd-pack-512 :simple-=) (type1 type2)
-    (declare (type simd-pack-512-type type1 type2))
-    (values
-     (= 0 (count 1 (bit-xor (simd-pack-512-type-element-type type1)
-                            (simd-pack-512-type-element-type type2))))
-     t))
+    (let ((not-pack (make-negation-type (specifier-type 'simd-pack-512)))
+          (mask (logxor (simd-pack-512-type-tag-mask type) +simd-pack-wild+)))
+      (if (eql mask 0)
+          not-pack
+          (type-union not-pack (%make-simd-pack-512-type mask)))))
+
+  (define-type-method (simd-pack-512 :unparse) (flags type)
+    (simd-type-unparser-helper 'simd-pack-512 (simd-pack-512-type-tag-mask type)))
 
   (define-type-method (simd-pack-512 :simple-subtypep) (type1 type2)
     (declare (type simd-pack-512-type type1 type2))
-    (values
-     (= 0 (count 1 (bit-andc2 (simd-pack-512-type-element-type type1)
-                              (simd-pack-512-type-element-type type2))))
-     t))
+    (values (zerop (logandc2 (simd-pack-512-type-tag-mask type1)
+                             (simd-pack-512-type-tag-mask type2)))
+            t))
 
   (define-type-method (simd-pack-512 :simple-union2) (type1 type2)
     (declare (type simd-pack-512-type type1 type2))
-    (%make-simd-pack-512-type (bit-ior (simd-pack-512-type-element-type type1)
-                                       (simd-pack-512-type-element-type type2))))
+    (%make-simd-pack-512-type (logior (simd-pack-512-type-tag-mask type1)
+                                      (simd-pack-512-type-tag-mask type2))))
 
   (define-type-method (simd-pack-512 :simple-intersection2) (type1 type2)
     (declare (type simd-pack-512-type type1 type2))
-    (let ((intersection (bit-and (simd-pack-512-type-element-type type1)
-                                 (simd-pack-512-type-element-type type2))))
-      (if (find 1 intersection)
-          (%make-simd-pack-512-type intersection)
-          *empty-type*)))
+    (let ((intersection (logand (simd-pack-512-type-tag-mask type1)
+                                (simd-pack-512-type-tag-mask type2))))
+      (if (eql intersection 0) *empty-type* (%make-simd-pack-512-type intersection))))
 
   (!define-superclasses simd-pack-512 ((simd-pack-512)) !cold-init-forms))
 @@ -5627,128 +5559,6 @@
   (drop-all-hash-caches)
   (values))
 
-<<<<<<< HEAD
-;;; This is like TYPE-OF, only we return a CTYPE structure instead of
-;;; a type specifier, and we try to return the type most useful for
-;;; type checking, rather than trying to come up with the one that the
-;;; user might find most informative.
-;;;
-;;; To avoid inadvertent memory retention we avoid using arrays
-;;; and functions as keys.
-;;; During cross-compilation, the CTYPE-OF function is not memoized.
-;;; Constants get their type stored in their LEAF, so it's ok.
-#-sb-xc-host
-(defun-cached (ctype-of :hash-bits 7 :hash-function #'sxhash
-                        :memoizer memoize)
-;; an unfortunate aspect of using EQ is that several appearances
-;; of the = double-float can be in the cache, but it's
-;; probably more efficient overall to use object identity.
-    ((x eq))
-  (flet ((try-cache (x)
-           (memoize
-            ;; For functions, the input is a type specifier
-            ;; of the form (FUNCTION (...) ...)
-            (cond ((listp x) (specifier-type x)) ; NIL can't occur
-                  ((symbolp x) (make-eql-type x))
-                  (t (ctype-of-number x))))))
-    (typecase x
-      (function
-       (if (funcallable-instance-p x)
-           (classoid-of x)
-           (let ((type (sb-impl::%fun-ftype x)))
-             (if (typep type '(cons (eql function))) ; sanity test
-                 (try-cache type)
-                 (classoid-of x)))))
-      (symbol (if x (try-cache x) (specifier-type 'null)))
-      (number (try-cache x))
-      (array (ctype-of-array x))
-      (cons (specifier-type 'cons))
-      (character
-       (typecase x
-         (standard-char (specifier-type 'standard-char))
-         (base-char (specifier-type 'base-char))
-         ;; If the last case were expressed as EXTENDED-CHAR,
-         ;; we wrongly get "this is not a (VALUES CTYPE): NIL"
-         ;; because the compiler is too naive to see that
-         ;; the last 2 cases partition CHARACTER.
-         (t (specifier-type 'extended-char))))
-      #+sb-simd-pack
-      (simd-pack
-       (let ((tag (%simd-pack-tag x)))
-         (svref (load-time-value
-                 (coerce (cons (specifier-type 'simd-pack)
-                               (mapcar (lambda (x) (specifier-type `(simd-pack ,x)))
-                                       *simd-pack-element-types*))
-                         'vector)
-                 t)
-                (if (<= 0 tag #.(1- (length *simd-pack-element-types*)))
-                    (1+ tag)
-                    0))))
-      #+sb-simd-pack-256
-      (simd-pack-256
-       (let ((tag (%simd-pack-256-tag x)))
-         (svref (load-time-value
-                 (coerce (cons (specifier-type 'simd-pack-256)
-                               (mapcar (lambda (x) (specifier-type `(simd-pack-256 ,x)))
-                                       *simd-pack-element-types*))
-                         'vector)
-                 t)
-                (if (<= 0 tag #.(1- (length *simd-pack-element-types*)))
-                    (1+ tag)
-                    0))))
-      #+sb-simd-pack-512
-      (simd-pack-512
-       (let ((tag (%simd-pack-512-tag x)))
-         (svref (load-time-value
-                 (coerce (cons (specifier-type 'simd-pack-512)
-                               (mapcar (lambda (x) (specifier-type `(simd-pack-512 ,x)))
-                                       *simd-pack-element-types*))
-                         'vector)
-                 t)
-                (if (<= 0 tag #.(1- (length *simd-pack-element-types*)))
-                    (1+ tag)
-                    0))))
-      (t
-       (classoid-of x)))))
-
-;; Helper function that implements (CTYPE-OF x) when X is an array.
-#-sb-xc-host
-(defun-cached (ctype-of-array
-               :values (ctype) ; Bind putative output to this when probing.
-               :hash-bits 7
-               :hash-function (lambda (a &aux (hash cookie))
-                                (if header-p
-                                    (dotimes (axis rank hash)
-                                      (mixf hash (%array-dimension a axis)))
-                                    (mixf hash (length a)))))
-    ;; "type-key" is a perfect hash of rank + widetag + simple-p.
-    ;; If it matches, then compare dims, which are read from the output.
-    ;; The hash of the type-key + dims can have collisions.
-    ((array (lambda (array type-key)
-              (and (eq type-key cookie)
-                   (let ((dims (array-type-dimensions ctype)))
-                     (if header-p
-                         (dotimes (axis rank t)
-                           (unless (eq (pop (truly-the list dims))
-                                       (%array-dimension array axis))
-                             (return nil)))
-                         (eq (length array) (car dims))))))
-            cookie) ; Store COOKIE as the single key.
-     &aux (rank (array-rank array))
-          (simple-p (if (simple-array-p array) 1 0))
-          (header-p (array-header-p array)) ; non-simple or rank <> 1 or both
-          (cookie (the fixnum (logior (ash (logior (ash rank 1) simple-p)
-                                           sb-vm:n-widetag-bits)
-                                      (array-underlying-widetag array)))))
-  ;; The value computed on cache miss.
-  (let ((etype (sb-vm::array-element-ctype array)))
-    (make-array-type (array-dimensions array)
-                     :complexp (not (simple-array-p array))
-                     :element-type etype
-                     :specialized-element-type etype)))
-
-(!defun-from-collected-cold-init-forms !type-cold-init)
-=======
 (!defun-from-collected-cold-init-forms !type-cold-init)
 
 ;;; Ensure that the type CALLABLE gets interned with its constituent types
@@ -5759,5 +5569,4 @@
   (list (intern-ctype-set (list (specifier-type 'function)
                                 (specifier-type 'symbol)))
         ;; .. any others as required
-        ))
->>>>>>> eb76e634
+        ))